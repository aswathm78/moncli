from .enums import ColumnType

DATE_FORMAT = '%Y-%m-%d'
DATETIME_FORMAT = '%Y-%m-%dT%H:%M:%SZ'

TIMEOUT = 10  # seconds

API_V2_ENDPOINT = 'https://api.monday.com/v2'
API_V2_FILE_ENDPOINT = 'https://api.monday.com/v2/file'
<<<<<<< HEAD
TIMEOUT = 10
=======
>>>>>>> 05278446

# Column Types
COLUMN_NAME = 'name'
COLUMN_MULTIPERSON = 'multi-person'
COLUMN_COLOR = 'color'
COLUMN_DATE = 'date'
COLUMN_NUMERIC = 'numeric'
COLUMN_DURATION = 'duration'
<<<<<<< HEAD
COLUMN_LONGTEXT = 'long-text'
=======
COLUMN_LONGTEXT = 'long-text'

## Column type mappings
COLUMN_TYPE_MAPPINGS = {
    'boolean': 'checkbox',
    'country': 'country',
    'date': 'date',
    'dropdown': 'dropdown',
    'email': 'email',
    'file': 'file',
    'hour': 'hour',
    'link': 'link',
    'long-text': 'long_text',
    'name': 'name',
    'numeric': 'numbers',
    'multiple-person': 'people',
    'phone': 'phone',
    'rating': 'rating',
    'color': 'status',
    'tag': 'tags',
    'team': 'team',
    'text': 'text',
    'timerange': 'timeline',
    'week': 'week',
    'timezone': 'world_clock'
}
>>>>>>> 05278446
<|MERGE_RESOLUTION|>--- conflicted
+++ resolved
@@ -7,10 +7,7 @@
 
 API_V2_ENDPOINT = 'https://api.monday.com/v2'
 API_V2_FILE_ENDPOINT = 'https://api.monday.com/v2/file'
-<<<<<<< HEAD
 TIMEOUT = 10
-=======
->>>>>>> 05278446
 
 # Column Types
 COLUMN_NAME = 'name'
@@ -19,33 +16,4 @@
 COLUMN_DATE = 'date'
 COLUMN_NUMERIC = 'numeric'
 COLUMN_DURATION = 'duration'
-<<<<<<< HEAD
-COLUMN_LONGTEXT = 'long-text'
-=======
-COLUMN_LONGTEXT = 'long-text'
-
-## Column type mappings
-COLUMN_TYPE_MAPPINGS = {
-    'boolean': 'checkbox',
-    'country': 'country',
-    'date': 'date',
-    'dropdown': 'dropdown',
-    'email': 'email',
-    'file': 'file',
-    'hour': 'hour',
-    'link': 'link',
-    'long-text': 'long_text',
-    'name': 'name',
-    'numeric': 'numbers',
-    'multiple-person': 'people',
-    'phone': 'phone',
-    'rating': 'rating',
-    'color': 'status',
-    'tag': 'tags',
-    'team': 'team',
-    'text': 'text',
-    'timerange': 'timeline',
-    'week': 'week',
-    'timezone': 'world_clock'
-}
->>>>>>> 05278446
+COLUMN_LONGTEXT = 'long-text'