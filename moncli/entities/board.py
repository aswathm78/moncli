from schematics.models import Model
from schematics.types import StringType, IntType

from .. import api, entities as en
from ..enums import *


class _Board(Model):
    """The base data model for a board"""

    id = StringType(required=True)
    name = StringType()
    board_folder_id = IntType()
    board_kind = StringType()
    communication = StringType()
    description = StringType()
    permissions = StringType()
    pos = StringType()
    state = StringType()
    workspace_id = StringType()
    updated_at = StringType()


class Board(_Board):
    """The entity model for a board

        Properties

            activity_logs : `list[moncli.entities.ActivityLog]`
                The board log events.
            board_folder_id : `int`
                The board's folder unique identifier.
            board_kind : `str`
                The board's kind (public / private / share).
            columns : `moncli.entities.objects.ColumnCollection`
                The board's visible columns.
            communication : `str`
                Get the board communication value - typically meeting ID.
            description : `str`
                The board's description.
            groups : `list[moncli.entities.Group]`
                The board's visible groups.
            id : `str`
                The unique identifier of the board.
            items : `list[moncli.entities.Item]`
                The board's items (rows).
            name : `str`
                The board's name.
            owner : `moncli.entities.User`
                The owner of the board.
            permissions : `str`
                The board's permissions.
            pos : `str`
                The board's position.
            state : `str`
                The board's state (all / active / archived / deleted).
            subscribers : `list[moncli.entities.User]`
                The board's subscribers.
            tags : `list[moncli.entities.objects.Tag]`
                The board's specific tags.
            top_group : `moncli.entities.Group`
                The top group at this board.
            updated_at : `str`
                The last time the board was updated at (ISO8601 DateTime).
            updates : `list[moncli.entities.Update]`
                The board's updates.
            views : `list[moncli.entities.BoardView]`
                The board's views.
            workspace : `moncli.entities.Workspace`
                The workspace that contains this board (null for main workspace).
            workspace_id : `str`
                The board's workspace unique identifier (null for main workspace).

        Methods

            get_activity_logs : `list[moncli.entities.ActivityLog]`
                Get the board log events. 
            get_views : `list[moncli.entities.BoardView]`
                Get the board's views.
            add_subscribers : `list[moncli.entities.User]`
                Add subscribers to this board.
            get_subscribers : `list[monlci.entities.User]`
                Get board subscribers.
            delete_subscribers : `list[monlci.entities.User]`
                Remove subscribers from the board.
            add_column : `moncli.entities.Column`
                Create a new column in board.
            get_columns : `list[moncli.entities.Column]`
                Get the board's visible columns.
            add_group : `moncli.entities.Group`
                Creates a new group in the board.
            get_groups : `list[moncli.entities.Group]`
                Get the board's visible groups.
            get_group : `moncli.entities.Group`
                Get a group belonging to the board by ID or title.
            add_item : `moncli.entities.Item`
                Create a new item in the board.
            get_items : `list[moncli.entities.Item]`
                Get the board's items (rows).
            get_items_by_column_values : `list[moncli.entities.Item]`
                Search items in this board by their column values.
            get_column_value : `moncli.entities.ColumnValue`
                Create a column value from a board's column.
            create_webhook : `moncli.entities.Webhook`
                Create a new webhook.
            delete_webhook : `moncli.entities.Webhook`
                Delete a new webhook.
            get_workspace : `moncli.entities.Workspace`
                Get the board's workspace that contains this board (null for main workspace).
    """

    def __init__(self, **kwargs):
        self.__creds = kwargs.pop('creds', None)
        self.__activity_logs = kwargs.pop('__activity_logs', None)
        self.__columns = en.BaseColumnCollection()
        self.__groups = kwargs.pop('__groups', None)
        self.__items = kwargs.pop('__items', None)
        self.__subscribers = kwargs.pop('__subscribers', None)
        self.__views = kwargs.pop('__views', None)
        self.__tags = kwargs.pop('__tags', None)
        self.__updates = kwargs.pop('_updates', None)
        self.__workspace = kwargs.pop('__workspace', None)

        activity_logs = kwargs.pop('activity_logs', None)
        columns = kwargs.pop('columns', None)
        groups = kwargs.pop('groups', None)
        items = kwargs.pop('items', None)
        subscribers = kwargs.pop('subscribers', None)
        tags = kwargs.pop('tags', None)
        updates = kwargs.pop('updates', None)
        views = kwargs.pop('views', None)
        workspace = kwargs.pop('workspace', None)

        super(Board, self).__init__(kwargs)
        
        if activity_logs and not self.__activity_logs:
            self.__activity_logs = [en.ActivityLog(log) for log in activity_logs]
        if columns and not self.__columns:
            self.__columns = en.BaseColumnCollection([en.Column(column) for column in columns])
        if groups and not self.__groups:
            self.__groups = [en.Group(creds=self.__creds, **group) for group in groups]
        if items and not self.__items:
            self.__items = [en.Item(creds=self.__creds, __board=self, **item) for item in items]
        if subscribers and not self.__subscribers:
            self.__items = [en.User(creds=self.__creds, **subscriber) for subscriber in subscribers]
        if tags and not self.__tags:
            self.__tags = [en.Tag(tag) for tag in tags]
        if views and not self.__views:
            self.__views = [en.BoardView(view) for view in views]
        if updates and not self.__updates:
            self.__updates = [en.Update(update) for update in updates]
        if workspace and not self.__workspace:
            self.__workspace = en.Workspace(workspace)
        

    def to_primitive(self, role=None, app_data=None, **kwargs):
        o = super().to_primitive(role, app_data, **kwargs)
        if self.__activity_logs != None:
            o['activity_logs'] = [log.to_primitive() for log in self.__activity_logs]
        if self.__columns:
            o['columns'] = [column.to_primitive() for column in self.__columns]
        if self.__groups:
            o['groups'] = [group.to_primitive() for group in self.__groups]
        if self.__items:
            o['items'] = [item.to_primitive() for item in self.__items]
        if self.__items:
            o['subscribers'] = [item.to_primitive() for item in self.__subscribers]
        if self.__tags:
            o['tags'] = [item.to_primitive() for item in self.__tags]
        if self.__updates:
            o['updates'] = [item.to_primitive() for item in self.__updates]
        if self.__items:
            o['views'] = [item.to_primitive() for item in self.__views]
        return o

    def __repr__(self):
        return str(self.to_primitive())
 
    @property
    def activity_logs(self):
        """The board log events"""

        if self.__activity_logs == None:
            self.__activity_logs = self.get_activity_logs()
        return self.__activity_logs

    @property
    def columns(self):
        """Retrieve board columns"""

        if not self.__columns:
            self.__columns = self.get_columns()
        return self.__columns

    @property
    def groups(self):
        """Retrieve board groups"""
        
        if not self.__groups:
            self.__groups = self.get_groups()
        return self.__groups

    @property
    def items(self):
        """Retrieve board items"""

        if not self.__items:
            self.__items = self.get_items()
        return self.__items

    @property
    def subscribers(self):
        """Retrieve board subscribing users"""

        if not self.__subscribers:
            self.__subscribers = self.get_subscribers()
        return self.__subscribers

    @property
    def tags(self):
        """Retrieve board tags."""
        if self.__tags == None: 
            self.__tags = self.get_tags()
        return self.__tags

    @property
    def updates(self):
        """Retrieve board updates."""
        if self.__updates == None: 
            self.__updates = self.get_updates()
        return self.__updates

    @property
    def views(self):
        """Retrieve board updates."""
        if self.__views == None:
            self.__views = self.get_views()
        return self.__views

    @property
    def workspace(self):
        """Retrieve workspace"""

        if not self.__workspace:
            self.__workspace = self.get_workspace()
        return self.__workspace


    def get_activity_logs(self, *args, **kwargs):
        """Get board log events.
        
            Parameters
            
                args : `tuple`
                    The list of activity log return fields.
                kwargs : `dict`
                    Optional keyword arguments for retrieving activity logs.

            Returns

                activity_logs : `list[moncli.entities.ActivityLog]`
                    The board's activity logs.

            Return Fields

                account_id : `str`
                    The unique identifier of the user's account.
                created_at : `str`
                    The create date
                data : `str`
                    The item's column values in string form.
                entity : `str`
                    The activity log's entity.
                event : `str`
                    The activity log's event.
                id : `str`
                    The activity log's unique identifier.
                user_id : `str`
                    The user's unique identifier.

            Optional Arguments

                limit : `int`
                    Number of items to get, the default is 25.
                page : `int`
                    Page number to get, starting at 1.
                user_ids : `list[str]`
                    User ids to filter.
                column_ids : `list[str]`
                    Column ids to filter.
                group_ids : `list[str]`
                    Group ids to filter.
                item_ids : `list[str]`
                    Item id to filter
                from : `str`
                    From timespamp (ISO8601).
                to : `str`
                    To timespamp (ISO8601).
        """

        if kwargs:
            kwargs = {'activity_logs': kwargs}

        activity_logs_data = api.get_boards(
            self.__creds.api_key_v2,
            'id', 'name',
<<<<<<< HEAD
            *api.get_field_list(api.DEFAULT_ACTIVITY_LOG_QUERY_FIELDS, 'activity_logs' *args),
=======
            *api.get_field_list(api.DEFAULT_ACTIVITY_LOG_QUERY_FIELDS, 'activity_logs', *args),
>>>>>>> c74cebfc
            ids=[self.id],
            **kwargs)[0]['activity_logs']

        return [en.ActivityLog(activity_log) for activity_log in activity_logs_data]


    def get_views(self, *args, **kwargs):
        """Get the board's views.

            Parameters

                args : `tuple`
                    The list of board view return fields.
                kwargs : `dict`
                    Optional keyword arguments for querying board views.

            Returns

                views : `list[moncli.entities.BoardView]`
                    The board's collection of board views.

            Return Fields

                id : `str`
                    The view's unique identifier.
                name : `str`
                    The view's name.
                settings_str : `str`
                    The view's settings in a string from.
                type : `str`
                    The view's type.

            Optional Arguments

                ids : `str`
                    The list of view unique identifiers.
                type :  `str`
                    The view's type.
        """

        if kwargs:
            kwargs = {'views': kwargs}

        views_data = api.get_boards(
            self.__creds.api_key_v2,
            *api.get_field_list(api.DEFAULT_BOARD_VIEW_QUERY_FIELDS, 'views', *args),
            ids=[self.id],
            **kwargs)[0]['views']

        return [en.BoardView(view) for view in views_data]


    def add_subscribers(self, user_ids: list, *args, **kwargs):
        """Add subscribers to this board.

            Parameters

                user_ids : `list[str]`
                    User ids to subscribe to a board.
                args : `tuple`
                    List of user return fields.
                kwargs : `dict`
                    Additional keyword arguments for adding subscribers to board.
            
            Returns

                user : `list[moncli.entity.User]`
                    The users subscribed to this board.
            
            Return Fields

                account : `moncli.entities.Account`
                    The user's account.
                birthday : `str`
                    The user's birthday.
                country_code : `str`
                    The user's country code.
                created_at : `str`
                    The user's creation date.
                email : `str`
                    The user's email.
                enabled : `bool`
                    Is the user enabled or not.
                id : `str`
                    The user's unique identifier.
                is_guest : `bool`
                    Is the user a guest or not.
                is_pending : `bool`
                    Is the user a pending user.
                is_view_only : `bool`
                    Is the user a view only user or not.
                join_date : `str`
                    The date the user joined the account.
                location : `str`
                    The user' location.
                mobile_phone : `str`
                    The user's mobile phone number.
                name : `str`
                    The user's name.
                phone : `str`
                    The user's phone number.
                photo_original : `str`
                    The user's photo in the original size.
                photo_small : `str`
                    The user's photo in small size (150x150).
                photo_thumb : `str`
                    The user's photo in thumbnail size (100x100).
                photo_thumb_small : `str`
                    The user's photo in small thumbnail size (50x50).
                photo_tiny : `str`
                    The user's photo in tiny size (30x30).
                teams : `list[moncli.entities.Team]`
                    The teams the user is a member in.
                time_zone_identifier : `str`
                    The user's time zone identifier.
                title : `str`
                    The user's title.
                url : `str`
                    The user's profile url.
                utc_hours_diff : `int`
                    The user's UTC hours difference.

            Optional Arguments

                kind : `moncli.enums.SubscriberKind`
                    Subscribers kind (subscriber / owner).
        """

        subscribers_data = api.add_subscribers_to_board(
            self.__creds.api_key_v2,
            self.id,
            user_ids,
            *args,
            **kwargs)

        return [en.User(creds=self.__creds, **user) for user in subscribers_data]

    
    def get_subscribers(self, *args):
        """Get board subscribers

            Parameters

                args : `tuple`
                    The list of user return fields.
                
            Returns

                subscribers : `list[moncli.entity.User]`
                    The board subscribers.

            Return Fields

                account : `moncli.entities.Account`
                    The user's account.
                birthday : `str`
                    The user's birthday.
                country_code : `str`
                    The user's country code.
                created_at : `str`
                    The user's creation date.
                email : `str`
                    The user's email.
                enabled : `bool`
                    Is the user enabled or not.
                id : `str`
                    The user's unique identifier.
                is_guest : `bool`
                    Is the user a guest or not.
                is_pending : `bool`
                    Is the user a pending user.
                is_view_only : `bool`
                    Is the user a view only user or not.
                join_date : `str`
                    The date the user joined the account.
                location : `str`
                    The user' location.
                mobile_phone : `str`
                    The user's mobile phone number.
                name : `str`
                    The user's name.
                phone : `str`
                    The user's phone number.
                photo_original : `str`
                    The user's photo in the original size.
                photo_small : `str`
                    The user's photo in small size (150x150).
                photo_thumb : `str`
                    The user's photo in thumbnail size (100x100).
                photo_thumb_small : `str`
                    The user's photo in small thumbnail size (50x50).
                photo_tiny : `str`
                    The user's photo in tiny size (30x30).
                teams : `list[moncli.entities.Team]`
                    The teams the user is a member in.
                time_zone_identifier : `str`
                    The user's time zone identifier.
                title : `str`
                    The user's title.
                url : `str`
                    The user's profile url.
                utc_hours_diff : `int`
                    The user's UTC hours difference.
        """

        kwargs = {
            'ids': [self.id]
        }

        users_data = api.get_boards(
            self.__creds.api_key_v2,
            *api.get_field_list(api.DEFAULT_USER_QUERY_FIELDS, 'subscribers', *args),
            **kwargs)[0]['subscribers']

        return [en.User(creds=self.__creds, **user) for user in users_data]


    def delete_subscribers(self, user_ids: list, *args):
        """Remove subscribers from the board.

            Parameters

                user_ids : `list[str]`
                    User ids to unsubscribe from board.
                args : `tuple`
                    The list of user return fields.

            Returns

                subscribers : `list[moncli.entities.User]`
                    The users unsubscribed from the board.
            
            Return Fields
            
                account : `moncli.entities.Account`
                    The user's account.
                birthday : `str`
                    The user's birthday.
                country_code : `str`
                    The user's country code.
                created_at : `str`
                    The user's creation date.
                email : `str`
                    The user's email.
                enabled : `bool`
                    Is the user enabled or not.
                id : `str`
                    The user's unique identifier.
                is_guest : `bool`
                    Is the user a guest or not.
                is_pending : `bool`
                    Is the user a pending user.
                is_view_only : `bool`
                    Is the user a view only user or not.
                join_date : `str`
                    The date the user joined the account.
                location : `str`
                    The user' location.
                mobile_phone : `str`
                    The user's mobile phone number.
                name : `str`
                    The user's name.
                phone : `str`
                    The user's phone number.
                photo_original : `str`
                    The user's photo in the original size.
                photo_small : `str`
                    The user's photo in small size (150x150).
                photo_thumb : `str`
                    The user's photo in thumbnail size (100x100).
                photo_thumb_small : `str`
                    The user's photo in small thumbnail size (50x50).
                photo_tiny : `str`
                    The user's photo in tiny size (30x30).
                teams : `list[moncli.entities.Team]`
                    The teams the user is a member in.
                time_zone_identifier : `str`
                    The user's time zone identifier.
                title : `str`
                    The user's title.
                url : `str`
                    The user's profile url.
                utc_hours_diff : `int`
                    The user's UTC hours difference.
        """
        
        users_data = api.delete_subscribers_from_board(
            self.__creds.api_key_v2,
            self.id,
            user_ids,
            *args)

        return [en.User(creds=self.__creds, **user) for user in users_data]


    def add_column(self, title: str, column_type: ColumnType, *args, **kwargs):
        """Create a new column in board.
    
            Parameters

                title : `str`
                    The new column's title.
                column_type : `moncli.enums.ColumnType`
                    The type of column to create.
                args : `tuple`
                    The list of column return fields.
                kwargs : `dict`
                    The optional keywork arguments.

            Returns

                column : `moncli.entities.Column`
                    The created column.

            Return Fields

                archived : `bool`
                    Is the column archived or not.
                id : `str`
                    The column's unique identifier.
                pos : `str`
                    The column's position in the board.
                settings_str : `str`
                    The column's settings in a string form.
                title : `str`
                    The column's title.
                type : `str`
                    The column's type.
                width : `int`
                    The column's width.

            Optional Arguments

                defaults : `json`
                    The new column's defaults.
        """

        column_data = api.create_column(
            self.__creds.api_key_v2, 
            self.id, 
            title, 
            column_type, 
            *args,
            **kwargs)

        column = en.Column(column_data)
        self.__columns.append(column)
        return column

   
    def get_columns(self, *args, **kwargs):
        """Get the board's visible columns.

            Parameters

                args : `tuple`
                    The list of column return fields.
                kwargs : `dict`
                    The optional keywork arguments.

            Returns

                columns : `list[moncli.entities.Column]`
                    The board's columns.

            Return Fields

                archived : `bool`
                    Is the column archived or not.
                id : `str`
                    The column's unique identifier.
                pos : `str`
                    The column's position in the board.
                settings_str : `str`
                    The column's settings in a string form.
                title : `str`
                    The column's title.
                type : `str`
                    The column's type.
                width : `int`
                    The column's width.

            Optional Arguments

                ids : `str`
                    A list of column unique identifiers.
        """

        column_kwargs = {}
        if kwargs:
            column_kwargs['columns'] = kwargs

        column_data = api.get_boards(
            self.__creds.api_key_v2,
            *api.get_field_list(api.DEFAULT_COLUMN_QUERY_FIELDS, 'columns', *args),
            ids=[int(self.id)],
            limit=1,
            **column_kwargs)[0]['columns']

        return en.BaseColumnCollection([en.Column(data) for data in column_data])


    def add_group(self, group_name: str, *args):
        """Creates a new group in the board.
    
            Parameters

                group_name : `str`
                    The name of the new group.
                args : `tuple`
                    The list of group return fields.

            Returns

                group : `moncli.entities.Group`
                    The created group.

            Return Fields

                archived : `bool`
                    Is the group archived or not.
                color : `str`
                    The group's color.
                deleted : `bool`
                    Is the group deleted or not.
                id : `str`
                    The group's unique identifier.
                items : `list[moncli.entities.Item]`
                    The items in the group.
                position : `str`
                    The group's position in the board.
                title : `str`
                    The group's title.
        """

        group_data = api.create_group(
            self.__creds.api_key_v2,
            self.id,
            group_name,
            *args)

        return en.Group(
            creds=self.__creds,
            __board=self,
            **group_data)


    def get_groups(self, *args, **kwargs):
        """Get the board's visible groups.

            Parameters

                args : `tuple`
                    The list of group return fields.
                kwargs : `dict`
                    Optional keyword arguments for getting board groups.

            Returns

                groups : `list[moncli.entities.Groups]`
                    The board's groups.

            Return Fields

                archived : `bool`
                    Is the group archived or not.
                color : `str`
                    The group's color.
                deleted : `bool`
                    Is the group deleted or not.
                id : `str`
                    The group's unique identifier.
                items : `list[moncli.entities.Item]`
                    The items in the group.
                position : `str`
                    The group's position in the board.
                title : `str`
                    The group's title.

            Optional Arguments

                ids : `list[string]`
                    A list of group unique identifiers.
        """

        group_kwargs = {}
        if kwargs:
            group_kwargs['groups'] = kwargs

        groups_data = api.get_boards(
            self.__creds.api_key_v2,
            *api.get_field_list(api.DEFAULT_GROUP_QUERY_FIELDS, 'groups', *args),
            ids=[int(self.id)],
            **group_kwargs)[0]['groups']

        return [en.Group(creds=self.__creds, __board=self, **data) for data in groups_data]
  

    def get_group(self, id: str = None, title: str = None, *args):
        """Get a group belonging to the board by ID or title.

            Parameters

                id : `str`
                    The group's unique identifier.
                    NOTE: This parameter is mutually exclusive and cannot be used with 'title'.
                title : `str`
                    The group's title.
                    NOTE: This parameter is mutually exclusive and cannot be used with 'id'.
                args : `tuple`
                    The list of group return fields.
        
            Returns

                group : `moncli.entities.Group`
                    The board's requested group.
        
            Return Fields

                archived : `bool`
                    Is the group archived or not.
                color : `str`
                    The group's color.
                deleted : `bool`
                    Is the group deleted or not.
                id : `str`
                    The group's unique identifier.
                items : `list[moncli.entities.Item]`
                    The items in the group.
                position : `str`
                    The group's position in the board.
                title : `str`
                    The group's title.
        """

        if id is None and title is None:
            raise NotEnoughGetGroupParameters()
        
        if id is not None and title is not None:
            raise TooManyGetGroupParameters()

        if id is not None:
            return self.get_groups(*args, ids=[id])[0]
        
        else:
            return [group for group in self.get_groups(*args) if group.title == title][0]


    def add_item(self, item_name: str, get_column_values = False, *args, **kwargs):
        """Create a new item in the board.

            Parameters

                item_name : `str`
                    The new item's name.
                get_column_values: `bool`
                    Returns column values with created item if set to `True`.


            Returns

                item : `moncli.entities.Item`
                    The created item.

            Return Fields

                assets : `list[moncli.entities.Asset]`
                    The item's assets/files.
                board : `moncli.entities.Board`
                    The board that contains this item.
                column_values : `list[moncli.entities.ColumnValue]`
                    The item's column values.
                created_at : `str`
                    The item's create date.
                creator : `moncli.entities.User`
                    The item's creator.
                creator_id : `str`
                    The item's unique identifier.
                group : `moncli.entities.Group`
                    The group that contains this item.
                id : `str`
                    The item's unique identifier.
                name : `str`
                    The item's name.
                state : `str`
                    The board's state (all / active / archived / deleted)
                subscriber : `moncli.entities.User`
                    The pulse's subscribers.
                updated_at : `str`
                    The item's last update date.
                updates : `moncli.entities.Update`
                    The item's updates.

            Optional Arguments

                group_id : `str`
                    The group's unique identifier.
                column_values : `json`
                    The column values of the new item.
        """

        if get_column_values:
            args = list(args)
            for arg in ['column_values.{}'.format(arg) for arg in api.DEFAULT_COLUMN_VALUE_QUERY_FIELDS]:
                if arg not in args:
                    args.append(arg)
            args.extend(['id', 'name'])

        column_values = kwargs.pop('column_values', None)
        if column_values:
            if type(column_values) == dict:
                kwargs['column_values'] = column_values
            elif type(column_values) == list:
                kwargs['column_values'] = { value.id: value.format() for value in column_values }
            else:
                raise InvalidColumnValue(type(column_values).__name__)

        item_data = api.create_item(
            self.__creds.api_key_v2, 
            item_name, 
            self.id, 
            *args, 
            **kwargs)

        return en.Item(creds=self.__creds, __board=self, **item_data)


    def get_items(self, get_column_values: bool = False, *args, **kwargs):
        """Get the board's items (rows).

            Parameters

                args : `tuple`
                    The list of item return fields.
                get_column_values: `bool`
                    Returns column values with items if set to `True`.
                kwargs : `dict`
                    The optional keyword arguments for getting items.

            Returns

                items : `list[moncli.entities.Item]`
                    The board's items.
            
            Return Fields

                assets : `list[moncli.entities.Asset]`
                    The item's assets/files.
                board : `moncli.entities.Board`
                    The board that contains this item.
                column_values : `list[moncli.entities.ColumnValue]`
                    The item's column values.
                created_at : `str`
                    The item's create date.
                creator : `moncli.entities.User`
                    The item's creator.
                creator_id : `str`
                    The item's unique identifier.
                group : `moncli.entities.Group`
                    The group that contains this item.
                id : `str`
                    The item's unique identifier.
                name : `str`
                    The item's name.
                state : `str`
                    The board's state (all / active / archived / deleted)
                subscriber : `moncli.entities.User`
                    The pulse's subscribers.
                updated_at : `str`
                    The item's last update date.
                updates : `moncli.entities.Update`
                    The item's updates.

            Optional Arguments

                ids : `list[str]`
                    The list of items unique identifiers.
                limit : `int`
                    Number of items to get.
                page : `int`
                    Page number to get, starting at 1.
        """
        
        if get_column_values:
            args = list(args)
            for arg in ['column_values.{}'.format(arg) for arg in api.DEFAULT_COLUMN_VALUE_QUERY_FIELDS]:
                if arg not in args:
                    args.append(arg)
            args.extend(['id', 'name'])
        else:
            args = api.get_field_list(api.DEFAULT_ITEM_QUERY_FIELDS, 'items', *args)

        item_kwargs = {}
        if kwargs:
            item_kwargs['items'] = kwargs

        items_data = api.get_boards(
            self.__creds.api_key_v2,
            *args, 
            ids=[int(self.id)],
            **item_kwargs)[0]['items']

        return [en.Item(creds=self.__creds, __board=self, **item_data) for item_data in items_data] 


    def get_items_by_column_values(self, column_value: en.ColumnValue, get_column_values: bool = False, *args, **kwargs):
        """Search items in this board by their column values.
    
            Parameters

                column_value : `moncli.entites.ColumnValue`
                    The column value to search on.
                get_column_values: `bool`
                    Flag used to include column values with the returned items.
                args : `tuple`
                    The list of item return fields.
                kwargs : `dict`
                    The optional keyword arguments for searching items.
        
            Returns

                items : `list[moncli.entities.Item]`
                    The board's queried items.
        
            Return Fields

                assets : `list[moncli.entities.Asset]`
                    The item's assets/files.
                board : `moncli.entities.Board`
                    The board that contains this item.
                column_values : `list[moncli.entities.ColumnValue]`
                    The item's column values.
                created_at : `str`
                    The item's create date.
                creator : `moncli.entities.User`
                    The item's creator.
                creator_id : `str`
                    The item's unique identifier.
                group : `moncli.entities.Group`
                    The group that contains this item.
                id : `str`
                    The item's unique identifier.
                name : `str`
                    The item's name.
                state : `str`
                    The board's state (all / active / archived / deleted)
                subscriber : `moncli.entities.User`
                    The pulse's subscribers.
                updated_at : `str`
                    The item's last update date.
                updates : `moncli.entities.Update`
                    The item's updates.
            
            Optional Arguments

                limit : `int`
                    Number of items to get.
                page : `int`
                    Page number to get, starting at 1.
                column_id : `str`
                    The column's unique identifier.
                column_value : `str`
                    The column value to search items by.
                column_type : `str`
                    The column type.
                state : `moncli.enumns.State`
                    The state of the item (all / active / archived / deleted), the default is active.
        """
        if get_column_values:
            args = list(args)
            for arg in ['column_values.{}'.format(arg) for arg in api.DEFAULT_COLUMN_VALUE_QUERY_FIELDS]:
                if arg not in args:
                    args.append(arg)
            args.extend(['id', 'name'])

        if isinstance(column_value, en.DateValue):
            value = column_value.date
        elif isinstance(column_value, en.StatusValue):
            value = column_value.label
        else:
            value = column_value.format()

        items_data = api.get_items_by_column_values(
            self.__creds.api_key_v2, 
            self.id, 
            column_value.id, 
            value, 
            *args,
            **kwargs)

        return [en.Item(creds=self.__creds, __board=self, **item_data) for item_data in items_data]

    
    def get_items_by_multiple_column_values(self, column: en.Column, column_values: list, get_column_values: bool = False, *args, **kwargs):
        """Search items in this board by their column values.
    
            Parameters

                column : `moncli.entites.objects.Column`
                    The column to search on.
                column_values : `list[str]`
                    The list of values to search on.
                get_column_values: `bool`
                    Retrieves all item column values if set to `True`.
                args : `tuple`
                    The list of item return fields.
                kwargs : `dict`
                    The optional keyword arguments for searching items.
        
            Returns

                items : `list[moncli.entities.Item]`
                    The board's queried items.
        
            Return Fields

                assets : `list[moncli.entities.Asset]`
                    The item's assets/files.
                board : `moncli.entities.Board`
                    The board that contains this item.
                column_values : `list[moncli.entities.ColumnValue]`
                    The item's column values.
                created_at : `str`
                    The item's create date.
                creator : `moncli.entities.User`
                    The item's creator.
                creator_id : `str`
                    The item's unique identifier.
                group : `moncli.entities.Group`
                    The group that contains this item.
                id : `str`
                    The item's unique identifier.
                name : `str`
                    The item's name.
                state : `str`
                    The board's state (all / active / archived / deleted)
                subscriber : `moncli.entities.User`
                    The pulse's subscribers.
                updated_at : `str`
                    The item's last update date.
                updates : `moncli.entities.Update`
                    The item's updates.
            
            Optional Arguments

                limit : `int`
                    Number of items to get.
                page : `int`
                    Page number to get, starting at 1.
                column_id : `str`
                    The column's unique identifier.
                column_value : `str`
                    The column value to search items by.
                column_type : `str`
                    The column type.
                state : `moncli.enumns.State`
                    The state of the item (all / active / archived / deleted), the default is active.
        """
        if get_column_values:
            args = list(args)
            for arg in ['column_values.{}'.format(arg) for arg in api.DEFAULT_COLUMN_VALUE_QUERY_FIELDS]:
                if arg not in args:
                    args.append(arg)
            args.extend(['id', 'name'])

        if column.column_type == ColumnType.numbers:
            value = [str(value) for value in column_values]
        else:
            value = column_values

        items_data = api.get_items_by_multiple_column_values(
            self.__creds.api_key_v2, 
            self.id, 
            column.id, 
            value, 
            *args,
            **kwargs)

        return [en.Item(creds=self.__creds, __board=self, **item_data) for item_data in items_data]


    def get_column_values(self):
        """This method has not yet been implemented."""
        pass


    def get_column_value(self, id: str = None, title: str = None, **kwargs):
        """Create a column value from a board's column.

            Parameters

                id : `str`
                    The column's unique identifier.
                title : `str`
                    The column's title.
                kwargs : `dict`
                    The raw column value data to add.
        
            Returns

                column_value : `list[moncli.entities.ColumnValue]`
                    A new column_value instance.
        """

        if id is None and title is None:
            raise NotEnoughGetColumnValueParameters()

        if id is not None and title is not None:
            raise TooManyGetColumnValueParameters()

        columns = { column.id: column for column in self.columns }
        if id is not None:
            column = columns[id]
        elif title is not None:
            column = [column for column in columns.values() if column.title == title][0]

        column_type = column.column_type      
        return en.create_column_value(column_type, id=column.id, title=column.title, settings_str=column.settings_str, **kwargs)


    def create_webhook(self, url: str, event: WebhookEventType, *args, **kwargs):
        """Create a new webhook.
    
            Parameters

                url : `str`
                    The webhook URL.
                event : `moncli.enums.WebhookEventType`
                    The event to listen to (incoming_notification / change_column_value / change_specific_column_value / create_item / create_update).
                args : `tuple`
                    The list of webhook return fields.
                kwargs : `dict`
                    The optional keyword arguments for creating a webhook.
        
            Returns

                webhook : `moncli.entities.Webhook`
                    The created webhook.
        
            Return Fields

                board_id : `str`
                    The webhook's board id.
                id : `str`
                    The webhook's unique identifier.
            
            Optional Arguments

                config : `dict`
                    The webhook config.
                    Example: This argument is currenlty only available for the 'change_specific_column_value' event.
                    >>> board.create_webhook('http://test.website.com/webhook/test', WebhookEventType.change_specific_column_value, {'columnId': 'column_1'})
        """

        # Modify kwargs to config if supplied.
        if kwargs:
            if event != WebhookEventType.change_specific_column_value:
                raise WebhookConfigurationError(event)
            kwargs = {'config': kwargs}

        webhook_data = api.create_webhook(
            self.__creds.api_key_v2, 
            self.id, 
            url, 
            event,
            *args,
            **kwargs)

        webhook_data['is_active'] = True
        return en.objects.Webhook(webhook_data)


    def delete_webhook(self, webhook_id: str, *args):
        """Delete a new webhook.
    
            Parameters

                id : `str`
                    The webhook's unique identifier.
                args : `tuple`
                    The list of webhook return fields.
        
            Returns

                webhook : `moncli.entities.Webhook`
                    The deleted webhook.
        
            Return Fields

                board_id : `str`
                    The webhook's board id.
                id : `str`
                    The webhook's unique identifier.
        """

        webhook_data = api.delete_webhook(
            self.__creds.api_key_v2, 
            webhook_id,
            *args)

        webhook_data['is_active'] = False
        return en.objects.Webhook(webhook_data)


    def get_workspace(self, *args):
        """Retrieves the board workspace
    
            Parameters

                args : `tuple`
                    The workspace return fields.
        
            Returns

                workspace : `list[moncli.entities.Workspace]`
                    The board workspace.
        
            Return Fields

                id : `str`
                    The workspace's unique identifier.
                name : `str`
                    The workspace's name.
                kind : `str`
                    The workspace's kind (open / closed)
                description : `str`
                    The workspace's description
        """

        workspace_data = api.get_boards(
            self.__creds.api_key_v2,
            *api.get_field_list(api.DEFAULT_WORKSPACE_QUERY_FIELDS, 'workspace', *args),
            ids=[self.id])[0]['workspace']

        return en.Workspace(workspace_data)

    
    def get_updates(self, *args, **kwargs):
        """Retrieves the board's updates
 
            Parameters
    
                args : `tuple`
                    Optional update return fields.
                kwargs : `dict`
                    Optional keyword arguments for getting item updates.

            Returns

                update : `list[moncli.entities.Update]`
                    The item's updates.

            Return Fields

                assets : `list[moncli.entities.Asset]`
                    The update's assets/files.
                body: `str`
                    The update's html formatted body.
                created_at: `str`
                    The update's creation date.
                creator : `moncli.entities.User`
                    The update's creator
                creator_id : `str`
                    The unique identifier of the update creator.
                id : `str`
                    The update's unique identifier.
                item_id : `str`
                    The update's item ID.
                replies : `list[moncli.entities.Reply]`
                    The update's replies.
                text_body : `str`
                    The update's text body.
                updated_at : `str`
                    The update's last edit date.

            Optional Arguments

                limit : `int`
                    Number of updates to get; the default is 25.
                page : `int`
                    Page number to get, starting at 1.
        """

        updates_kwargs = {}
        if kwargs:
            updates_kwargs = {'updates': kwargs}

        updates_data = api.get_boards(
            self.__creds.api_key_v2,
            *api.get_field_list(api.DEFAULT_UPDATE_QUERY_FIELDS, 'updates', *args),
            ids=[self.id],
            **updates_kwargs)[0]['updates']

        return [en.Update(creds=self.__creds, **data) for data in updates_data]

    
    def get_tags(self, *args):
        """Retrieves the board's tags

            Parameters

                args : `tuple`
                    The list of tag return fields.
                kwargs : `dict`
                    Optional keyword arguments for querying tags.

            Returns

                tags : `list[moncli.entities.Tag]`
                    A collection of tags.

            Return Fields

                color : `str`
                    The tag's color.
                id : `str`
                    The tag's unique identifier.
                name : `str`
                    The tag's name.

            Optional Arguments

                ids : `list[str]`
                    The list of tags unique identifiers.
        """

        tags_data = api.get_boards(
            self.__creds.api_key_v2,
            *api.get_field_list(api.DEFAULT_TAG_QUERY_FIELDS, 'tags', *args),
            ids=[self.id])[0]['tags']

        return [en.Tag(data) for data in tags_data]

        
class TooManyGetGroupParameters(Exception):
    def __init__(self):
        self.message = "Unable to use both 'id' and 'title' when querying for a group."
        

class NotEnoughGetGroupParameters(Exception):
    def __init__(self):
        self.message = "Either the 'id' or 'title' is required when querying a group."


class InvalidColumnValue(Exception):
    def __init__(self, column_value_type: str):
        self.message = "Unable to use column value of type '{}' with the given set of input parameters".format(column_value_type)


class TooManyGetColumnValueParameters(Exception):
    def __init__(self):
        self.message = "Unable to use both 'id' and 'title' when querying for a column value."
        

class NotEnoughGetColumnValueParameters(Exception):
    def __init__(self):
        self.message = "Either the 'id' or 'title' is required when querying a column value."

class WebhookConfigurationError(Exception):
    def __init__(self, event: WebhookEventType):
        self.message = "Webhook event type '{}' does not support configuraitons".format(event.name)<|MERGE_RESOLUTION|>--- conflicted
+++ resolved
@@ -304,11 +304,7 @@
         activity_logs_data = api.get_boards(
             self.__creds.api_key_v2,
             'id', 'name',
-<<<<<<< HEAD
-            *api.get_field_list(api.DEFAULT_ACTIVITY_LOG_QUERY_FIELDS, 'activity_logs' *args),
-=======
             *api.get_field_list(api.DEFAULT_ACTIVITY_LOG_QUERY_FIELDS, 'activity_logs', *args),
->>>>>>> c74cebfc
             ids=[self.id],
             **kwargs)[0]['activity_logs']
 
