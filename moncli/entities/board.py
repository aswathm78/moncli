from schematics.models import Model
from schematics.types import StringType, IntType

from .. import api, entities as en
from ..enums import *


class _Board(Model):
    """The base data model for a board"""

    id = StringType(required=True)
    name = StringType()
    board_folder_id = IntType()
    board_kind = StringType()
    communication = StringType()
    description = StringType()
    permissions = StringType()
    pos = StringType()
    state = StringType()
    workspace_id = StringType()
    updated_at = StringType()


class Board(_Board):
    """The entity model for a board

        Properties

            activity_logs : `list[moncli.entities.ActivityLog]`
                The board log events.
            board_folder_id : `int`
                The board's folder unique identifier.
            board_kind : `str`
                The board's kind (public / private / share).
            columns : `moncli.entities.objects.ColumnCollection`
                The board's visible columns.
            communication : `str`
                Get the board communication value - typically meeting ID.
            description : `str`
                The board's description.
            groups : `list[moncli.entities.Group]`
                The board's visible groups.
            id : `str`
                The unique identifier of the board.
            items : `list[moncli.entities.Item]`
                The board's items (rows).
            name : `str`
                The board's name.
            owner : `moncli.entities.User`
                The owner of the board.
            permissions : `str`
                The board's permissions.
            pos : `str`
                The board's position.
            state : `str`
                The board's state (all / active / archived / deleted).
            subscribers : `list[moncli.entities.User]`
                The board's subscribers.
            tags : `list[moncli.entities.objects.Tag]`
                The board's specific tags.
            top_group : `moncli.entities.Group`
                The top group at this board.
            updated_at : `str`
                The last time the board was updated at (ISO8601 DateTime).
            updates : `list[moncli.entities.Update]`
                The board's updates.
            views : `list[moncli.entities.BoardView]`
                The board's views.
            workspace : `moncli.entities.Workspace`
                The workspace that contains this board (null for main workspace).
            workspace_id : `str`
                The board's workspace unique identifier (null for main workspace).

        Methods

            get_activity_logs : `list[moncli.entities.ActivityLog]`
                Get the board log events. 
            get_views : `list[moncli.entities.BoardView]`
                Get the board's views.
            add_subscribers : `list[moncli.entities.User]`
                Add subscribers to this board.
            get_subscribers : `list[monlci.entities.User]`
                Get board subscribers.
            delete_subscribers : `list[monlci.entities.User]`
                Remove subscribers from the board.
            add_column : `moncli.entities.Column`
                Create a new column in board.
            get_columns : `list[moncli.entities.Column]`
                Get the board's visible columns.
            add_group : `moncli.entities.Group`
                Creates a new group in the board.
            get_groups : `list[moncli.entities.Group]`
                Get the board's visible groups.
            get_group : `moncli.entities.Group`
                Get a group belonging to the board by ID or title.
            add_item : `moncli.entities.Item`
                Create a new item in the board.
            get_items : `list[moncli.entities.Item]`
                Get the board's items (rows).
            get_items_by_column_values : `list[moncli.entities.Item]`
                Search items in this board by their column values.
            get_column_value : `moncli.entities.ColumnValue`
                Create a column value from a board's column.
            create_webhook : `moncli.entities.Webhook`
                Create a new webhook.
            delete_webhook : `moncli.entities.Webhook`
                Delete a new webhook.
            get_workspace : `moncli.entities.Workspace`
                Get the board's workspace that contains this board (null for main workspace).
    """

    def __init__(self, **kwargs):
        self.__creds = kwargs.pop('creds', None)
        self.__activity_logs = kwargs.pop('__activity_logs', None)
        self.__columns = en.BaseColumnCollection()
        self.__groups = kwargs.pop('__groups', None)
        self.__items = kwargs.pop('__items', None)
        self.__subscribers = kwargs.pop('__subscribers', None)
        self.__views = kwargs.pop('__views', None)
        self.__tags = kwargs.pop('__tags', None)
        self.__updates = kwargs.pop('_updates', None)
        self.__workspace = kwargs.pop('__workspace', None)

        activity_logs = kwargs.pop('activity_logs', None)
        columns = kwargs.pop('columns', None)
        groups = kwargs.pop('groups', None)
        items = kwargs.pop('items', None)
        subscribers = kwargs.pop('subscribers', None)
        tags = kwargs.pop('tags', None)
        updates = kwargs.pop('updates', None)
        views = kwargs.pop('views', None)
        workspace = kwargs.pop('workspace', None)

        super(Board, self).__init__(kwargs)
        
        if activity_logs and not self.__activity_logs:
            self.__activity_logs = [en.ActivityLog(log) for log in activity_logs]
        if columns and not self.__columns:
            self.__columns = en.BaseColumnCollection([en.Column(column) for column in columns])
        if groups and not self.__groups:
            self.__groups = [en.Group(creds=self.__creds, **group) for group in groups]
        if items and not self.__items:
            self.__items = [en.Item(creds=self.__creds, __board=self, **item) for item in items]
        if subscribers and not self.__subscribers:
            self.__items = [en.User(creds=self.__creds, **subscriber) for subscriber in subscribers]
        if tags and not self.__tags:
            self.__tags = [en.Tag(tag) for tag in tags]
        if views and not self.__views:
            self.__views = [en.BoardView(view) for view in views]
        if updates and not self.__updates:
            self.__updates = [en.Update(update) for update in updates]
        if workspace and not self.__workspace:
            self.__workspace = en.Workspace(workspace)
        

    def to_primitive(self, role=None, app_data=None, **kwargs):
        o = super().to_primitive(role, app_data, **kwargs)
        if self.__activity_logs != None:
            o['activity_logs'] = [log.to_primitive() for log in self.__activity_logs]
        if self.__columns:
            o['columns'] = [column.to_primitive() for column in self.__columns]
        if self.__groups:
            o['groups'] = [group.to_primitive() for group in self.__groups]
        if self.__items:
            o['items'] = [item.to_primitive() for item in self.__items]
        if self.__items:
            o['subscribers'] = [item.to_primitive() for item in self.__subscribers]
        if self.__tags:
            o['tags'] = [item.to_primitive() for item in self.__tags]
        if self.__updates:
            o['updates'] = [item.to_primitive() for item in self.__updates]
        if self.__items:
            o['views'] = [item.to_primitive() for item in self.__views]
        return o

    def __repr__(self):
        return str(self.to_primitive())
 
    @property
    def activity_logs(self):
        """The board log events"""

        if self.__activity_logs == None:
            self.__activity_logs = self.get_activity_logs()
        return self.__activity_logs

    @property
    def columns(self):
        """Retrieve board columns"""

        if not self.__columns:
            self.__columns = self.get_columns()
        return self.__columns

    @property
    def groups(self):
        """Retrieve board groups"""
        
        if not self.__groups:
            self.__groups = self.get_groups()
        return self.__groups

    @property
    def items(self):
        """Retrieve board items"""

        if not self.__items:
            self.__items = self.get_items()
        return self.__items

    @property
    def subscribers(self):
        """Retrieve board subscribing users"""

        if not self.__subscribers:
            self.__subscribers = self.get_subscribers()
        return self.__subscribers

    @property
    def tags(self):
        """Retrieve board tags."""
        if self.__tags == None: 
            self.__tags = self.get_tags()
        return self.__tags

    @property
    def updates(self):
        """Retrieve board updates."""
        if self.__updates == None: 
            self.__updates = self.get_updates()
        return self.__updates

    @property
    def views(self):
        """Retrieve board updates."""
        if self.__views == None:
            self.__views = self.get_views()
        return self.__views

    @property
    def workspace(self):
        """Retrieve workspace"""

        if not self.__workspace:
            self.__workspace = self.get_workspace()
        return self.__workspace


    def get_activity_logs(self, *args, **kwargs):
        """Get board log events.
        
            Parameters
            
                args : `tuple`
                    The list of activity log return fields.
                kwargs : `dict`
                    Optional keyword arguments for retrieving activity logs.

            Returns

                activity_logs : `list[moncli.entities.ActivityLog]`
                    The board's activity logs.

            Return Fields

                account_id : `str`
                    The unique identifier of the user's account.
                created_at : `str`
                    The create date
                data : `str`
                    The item's column values in string form.
                entity : `str`
                    The activity log's entity.
                event : `str`
                    The activity log's event.
                id : `str`
                    The activity log's unique identifier.
                user_id : `str`
                    The user's unique identifier.

            Optional Arguments

                limit : `int`
                    Number of items to get, the default is 25.
                page : `int`
                    Page number to get, starting at 1.
                user_ids : `list[str]`
                    User ids to filter.
                column_ids : `list[str]`
                    Column ids to filter.
                group_ids : `list[str]`
                    Group ids to filter.
                item_ids : `list[str]`
                    Item id to filter
                from : `str`
                    From timespamp (ISO8601).
                to : `str`
                    To timespamp (ISO8601).
        """

        if kwargs:
            kwargs = {'activity_logs': kwargs}

        activity_logs_data = api.get_boards(
            self.__creds.api_key_v2,
            'id', 'name',
            *api.get_field_list(api.DEFAULT_ACTIVITY_LOG_QUERY_FIELDS, 'activity_logs', *args),
            ids=[self.id],
            **kwargs)[0]['activity_logs']

        return [en.ActivityLog(activity_log) for activity_log in activity_logs_data]


    def get_views(self, *args, **kwargs):
        """Get the board's views.

            Parameters

                args : `tuple`
                    The list of board view return fields.
                kwargs : `dict`
                    Optional keyword arguments for querying board views.

            Returns

                views : `list[moncli.entities.BoardView]`
                    The board's collection of board views.

            Return Fields

                id : `str`
                    The view's unique identifier.
                name : `str`
                    The view's name.
                settings_str : `str`
                    The view's settings in a string from.
                type : `str`
                    The view's type.

            Optional Arguments

                ids : `str`
                    The list of view unique identifiers.
                type :  `str`
                    The view's type.
        """

        if kwargs:
            kwargs = {'views': kwargs}

        views_data = api.get_boards(
            self.__creds.api_key_v2,
            *api.get_field_list(api.DEFAULT_BOARD_VIEW_QUERY_FIELDS, 'views', *args),
            ids=[self.id],
            **kwargs)[0]['views']

        return [en.BoardView(view) for view in views_data]


    def add_subscribers(self, user_ids: list, *args, **kwargs):
        """Add subscribers to this board.

            Parameters

                user_ids : `list[str]`
                    User ids to subscribe to a board.
                args : `tuple`
                    List of user return fields.
                kwargs : `dict`
                    Additional keyword arguments for adding subscribers to board.
            
            Returns

                user : `list[moncli.entity.User]`
                    The users subscribed to this board.
            
            Return Fields

                account : `moncli.entities.Account`
                    The user's account.
                birthday : `str`
                    The user's birthday.
                country_code : `str`
                    The user's country code.
                created_at : `str`
                    The user's creation date.
                email : `str`
                    The user's email.
                enabled : `bool`
                    Is the user enabled or not.
                id : `str`
                    The user's unique identifier.
                is_guest : `bool`
                    Is the user a guest or not.
                is_pending : `bool`
                    Is the user a pending user.
                is_view_only : `bool`
                    Is the user a view only user or not.
                join_date : `str`
                    The date the user joined the account.
                location : `str`
                    The user' location.
                mobile_phone : `str`
                    The user's mobile phone number.
                name : `str`
                    The user's name.
                phone : `str`
                    The user's phone number.
                photo_original : `str`
                    The user's photo in the original size.
                photo_small : `str`
                    The user's photo in small size (150x150).
                photo_thumb : `str`
                    The user's photo in thumbnail size (100x100).
                photo_thumb_small : `str`
                    The user's photo in small thumbnail size (50x50).
                photo_tiny : `str`
                    The user's photo in tiny size (30x30).
                teams : `list[moncli.entities.Team]`
                    The teams the user is a member in.
                time_zone_identifier : `str`
                    The user's time zone identifier.
                title : `str`
                    The user's title.
                url : `str`
                    The user's profile url.
                utc_hours_diff : `int`
                    The user's UTC hours difference.

            Optional Arguments

                kind : `moncli.enums.SubscriberKind`
                    Subscribers kind (subscriber / owner).
        """

        subscribers_data = api.add_subscribers_to_board(
            self.__creds.api_key_v2,
            self.id,
            user_ids,
            *args,
            **kwargs)

        return [en.User(creds=self.__creds, **user) for user in subscribers_data]

    
    def get_subscribers(self, *args):
        """Get board subscribers

            Parameters

                args : `tuple`
                    The list of user return fields.
                
            Returns

                subscribers : `list[moncli.entity.User]`
                    The board subscribers.

            Return Fields

                account : `moncli.entities.Account`
                    The user's account.
                birthday : `str`
                    The user's birthday.
                country_code : `str`
                    The user's country code.
                created_at : `str`
                    The user's creation date.
                email : `str`
                    The user's email.
                enabled : `bool`
                    Is the user enabled or not.
                id : `str`
                    The user's unique identifier.
                is_guest : `bool`
                    Is the user a guest or not.
                is_pending : `bool`
                    Is the user a pending user.
                is_view_only : `bool`
                    Is the user a view only user or not.
                join_date : `str`
                    The date the user joined the account.
                location : `str`
                    The user' location.
                mobile_phone : `str`
                    The user's mobile phone number.
                name : `str`
                    The user's name.
                phone : `str`
                    The user's phone number.
                photo_original : `str`
                    The user's photo in the original size.
                photo_small : `str`
                    The user's photo in small size (150x150).
                photo_thumb : `str`
                    The user's photo in thumbnail size (100x100).
                photo_thumb_small : `str`
                    The user's photo in small thumbnail size (50x50).
                photo_tiny : `str`
                    The user's photo in tiny size (30x30).
                teams : `list[moncli.entities.Team]`
                    The teams the user is a member in.
                time_zone_identifier : `str`
                    The user's time zone identifier.
                title : `str`
                    The user's title.
                url : `str`
                    The user's profile url.
                utc_hours_diff : `int`
                    The user's UTC hours difference.
        """

        kwargs = {
            'ids': [self.id]
        }

        users_data = api.get_boards(
            self.__creds.api_key_v2,
            *api.get_field_list(api.DEFAULT_USER_QUERY_FIELDS, 'subscribers', *args),
            **kwargs)[0]['subscribers']

        return [en.User(creds=self.__creds, **user) for user in users_data]


    def delete_subscribers(self, user_ids: list, *args):
        """Remove subscribers from the board.

            Parameters

                user_ids : `list[str]`
                    User ids to unsubscribe from board.
                args : `tuple`
                    The list of user return fields.

            Returns

                subscribers : `list[moncli.entities.User]`
                    The users unsubscribed from the board.
            
            Return Fields
            
                account : `moncli.entities.Account`
                    The user's account.
                birthday : `str`
                    The user's birthday.
                country_code : `str`
                    The user's country code.
                created_at : `str`
                    The user's creation date.
                email : `str`
                    The user's email.
                enabled : `bool`
                    Is the user enabled or not.
                id : `str`
                    The user's unique identifier.
                is_guest : `bool`
                    Is the user a guest or not.
                is_pending : `bool`
                    Is the user a pending user.
                is_view_only : `bool`
                    Is the user a view only user or not.
                join_date : `str`
                    The date the user joined the account.
                location : `str`
                    The user' location.
                mobile_phone : `str`
                    The user's mobile phone number.
                name : `str`
                    The user's name.
                phone : `str`
                    The user's phone number.
                photo_original : `str`
                    The user's photo in the original size.
                photo_small : `str`
                    The user's photo in small size (150x150).
                photo_thumb : `str`
                    The user's photo in thumbnail size (100x100).
                photo_thumb_small : `str`
                    The user's photo in small thumbnail size (50x50).
                photo_tiny : `str`
                    The user's photo in tiny size (30x30).
                teams : `list[moncli.entities.Team]`
                    The teams the user is a member in.
                time_zone_identifier : `str`
                    The user's time zone identifier.
                title : `str`
                    The user's title.
                url : `str`
                    The user's profile url.
                utc_hours_diff : `int`
                    The user's UTC hours difference.
        """
        
        users_data = api.delete_subscribers_from_board(
            self.__creds.api_key_v2,
            self.id,
            user_ids,
            *args)

        return [en.User(creds=self.__creds, **user) for user in users_data]


    def add_column(self, title: str, column_type: ColumnType, *args, **kwargs):
        """Create a new column in board.
    
            Parameters

                title : `str`
                    The new column's title.
                column_type : `moncli.enums.ColumnType`
                    The type of column to create.
                args : `tuple`
                    The list of column return fields.
                kwargs : `dict`
                    The optional keywork arguments.

            Returns

                column : `moncli.entities.Column`
                    The created column.

            Return Fields

                archived : `bool`
                    Is the column archived or not.
                id : `str`
                    The column's unique identifier.
                pos : `str`
                    The column's position in the board.
                settings_str : `str`
                    The column's settings in a string form.
                title : `str`
                    The column's title.
                type : `str`
                    The column's type.
                width : `int`
                    The column's width.

            Optional Arguments

                defaults : `json`
                    The new column's defaults.
        """

        column_data = api.create_column(
            self.__creds.api_key_v2, 
            self.id, 
            title, 
            column_type, 
            *args,
            **kwargs)

        column = en.Column(column_data)
        self.__columns.append(column)
        return column

   
    def get_columns(self, *args, **kwargs):
        """Get the board's visible columns.

            Parameters

                args : `tuple`
                    The list of column return fields.
                kwargs : `dict`
                    The optional keywork arguments.

            Returns

                columns : `list[moncli.entities.Column]`
                    The board's columns.

            Return Fields

                archived : `bool`
                    Is the column archived or not.
                id : `str`
                    The column's unique identifier.
                pos : `str`
                    The column's position in the board.
                settings_str : `str`
                    The column's settings in a string form.
                title : `str`
                    The column's title.
                type : `str`
                    The column's type.
                width : `int`
                    The column's width.

            Optional Arguments

                ids : `str`
                    A list of column unique identifiers.
        """

        column_kwargs = {}
        if kwargs:
            column_kwargs['columns'] = kwargs

        column_data = api.get_boards(
<<<<<<< HEAD
            self.__creds.api_key_v2,
            *api.get_field_list(api.DEFAULT_COLUMN_QUERY_FIELDS, 'columns', *args),
=======
            *api.get_field_list(api.DEFAULT_COLUMN_QUERY_FIELDS, 'columns', *args),
            api_key=self.__creds.api_key_v2,
>>>>>>> a113ead9
            ids=[int(self.id)],
            limit=1,
            **column_kwargs)[0]['columns']

        return en.BaseColumnCollection([en.Column(data) for data in column_data])


    def add_group(self, group_name: str, *args):
        """Creates a new group in the board.
    
            Parameters

                group_name : `str`
                    The name of the new group.
                args : `tuple`
                    The list of group return fields.

            Returns

                group : `moncli.entities.Group`
                    The created group.

            Return Fields

                archived : `bool`
                    Is the group archived or not.
                color : `str`
                    The group's color.
                deleted : `bool`
                    Is the group deleted or not.
                id : `str`
                    The group's unique identifier.
                items : `list[moncli.entities.Item]`
                    The items in the group.
                position : `str`
                    The group's position in the board.
                title : `str`
                    The group's title.
        """

        group_data = api.create_group(
            self.__creds.api_key_v2,
            self.id,
            group_name,
            *args)

        return en.Group(
            creds=self.__creds,
            __board=self,
            **group_data)


    def get_groups(self, *args, **kwargs):
        """Get the board's visible groups.

            Parameters

                args : `tuple`
                    The list of group return fields.
                kwargs : `dict`
                    Optional keyword arguments for getting board groups.

            Returns

                groups : `list[moncli.entities.Groups]`
                    The board's groups.

            Return Fields

                archived : `bool`
                    Is the group archived or not.
                color : `str`
                    The group's color.
                deleted : `bool`
                    Is the group deleted or not.
                id : `str`
                    The group's unique identifier.
                items : `list[moncli.entities.Item]`
                    The items in the group.
                position : `str`
                    The group's position in the board.
                title : `str`
                    The group's title.

            Optional Arguments

                ids : `list[string]`
                    A list of group unique identifiers.
        """

        group_kwargs = {}
        if kwargs:
            group_kwargs['groups'] = kwargs

        groups_data = api.get_boards(
            self.__creds.api_key_v2,
            *api.get_field_list(api.DEFAULT_GROUP_QUERY_FIELDS, 'groups', *args),
            ids=[int(self.id)],
            **group_kwargs)[0]['groups']

        return [en.Group(creds=self.__creds, __board=self, **data) for data in groups_data]
  

    def get_group(self, id: str = None, title: str = None, *args):
        """Get a group belonging to the board by ID or title.

            Parameters

                id : `str`
                    The group's unique identifier.
                    NOTE: This parameter is mutually exclusive and cannot be used with 'title'.
                title : `str`
                    The group's title.
                    NOTE: This parameter is mutually exclusive and cannot be used with 'id'.
                args : `tuple`
                    The list of group return fields.
        
            Returns

                group : `moncli.entities.Group`
                    The board's requested group.
        
            Return Fields

                archived : `bool`
                    Is the group archived or not.
                color : `str`
                    The group's color.
                deleted : `bool`
                    Is the group deleted or not.
                id : `str`
                    The group's unique identifier.
                items : `list[moncli.entities.Item]`
                    The items in the group.
                position : `str`
                    The group's position in the board.
                title : `str`
                    The group's title.
        """

        if id is None and title is None:
            raise NotEnoughGetGroupParameters()
        
        if id is not None and title is not None:
            raise TooManyGetGroupParameters()

        if id is not None:
            return self.get_groups(*args, ids=[id])[0]
        
        else:
            return [group for group in self.get_groups(*args) if group.title == title][0]


    def add_item(self, item_name: str, get_column_values = False, *args, **kwargs):
        """Create a new item in the board.

            Parameters

                item_name : `str`
                    The new item's name.
                get_column_values: `bool`
                    Returns column values with created item if set to `True`.


            Returns

                item : `moncli.entities.Item`
                    The created item.

            Return Fields

                assets : `list[moncli.entities.Asset]`
                    The item's assets/files.
                board : `moncli.entities.Board`
                    The board that contains this item.
                column_values : `list[moncli.entities.ColumnValue]`
                    The item's column values.
                created_at : `str`
                    The item's create date.
                creator : `moncli.entities.User`
                    The item's creator.
                creator_id : `str`
                    The item's unique identifier.
                group : `moncli.entities.Group`
                    The group that contains this item.
                id : `str`
                    The item's unique identifier.
                name : `str`
                    The item's name.
                state : `str`
                    The board's state (all / active / archived / deleted)
                subscriber : `moncli.entities.User`
                    The pulse's subscribers.
                updated_at : `str`
                    The item's last update date.
                updates : `moncli.entities.Update`
                    The item's updates.

            Optional Arguments

                group_id : `str`
                    The group's unique identifier.
                column_values : `json`
                    The column values of the new item.
        """

        if get_column_values:
            args = list(args)
            for arg in ['column_values.{}'.format(arg) for arg in api.DEFAULT_COLUMN_VALUE_QUERY_FIELDS]:
                if arg not in args:
                    args.append(arg)
            args.extend(['id', 'name'])

        column_values = kwargs.pop('column_values', None)
        if column_values:
            if type(column_values) == dict:
                kwargs['column_values'] = column_values
            elif type(column_values) == list:
                kwargs['column_values'] = { value.id: value.format() for value in column_values }
            else:
                raise InvalidColumnValue(type(column_values).__name__)

        item_data = api.create_item(
            self.__creds.api_key_v2, 
            item_name, 
            self.id, 
            *args, 
            **kwargs)

        return en.Item(creds=self.__creds, __board=self, **item_data)


    def get_items(self, get_column_values: bool = False, *args, **kwargs):
        """Get the board's items (rows).

            Parameters

                args : `tuple`
                    The list of item return fields.
                get_column_values: `bool`
                    Returns column values with items if set to `True`.
                kwargs : `dict`
                    The optional keyword arguments for getting items.

            Returns

                items : `list[moncli.entities.Item]`
                    The board's items.
            
            Return Fields

                assets : `list[moncli.entities.Asset]`
                    The item's assets/files.
                board : `moncli.entities.Board`
                    The board that contains this item.
                column_values : `list[moncli.entities.ColumnValue]`
                    The item's column values.
                created_at : `str`
                    The item's create date.
                creator : `moncli.entities.User`
                    The item's creator.
                creator_id : `str`
                    The item's unique identifier.
                group : `moncli.entities.Group`
                    The group that contains this item.
                id : `str`
                    The item's unique identifier.
                name : `str`
                    The item's name.
                state : `str`
                    The board's state (all / active / archived / deleted)
                subscriber : `moncli.entities.User`
                    The pulse's subscribers.
                updated_at : `str`
                    The item's last update date.
                updates : `moncli.entities.Update`
                    The item's updates.

            Optional Arguments

                ids : `list[str]`
                    The list of items unique identifiers.
                limit : `int`
                    Number of items to get.
                page : `int`
                    Page number to get, starting at 1.
        """
        
        if get_column_values:
            args = list(args)
            for arg in ['column_values.{}'.format(arg) for arg in api.DEFAULT_COLUMN_VALUE_QUERY_FIELDS]:
                if arg not in args:
                    args.append(arg)
            args.extend(['id', 'name'])
        else:
            args = api.get_field_list(api.DEFAULT_ITEM_QUERY_FIELDS, 'items', *args)

        item_kwargs = {}
        if kwargs:
            item_kwargs['items'] = kwargs

        items_data = api.get_boards(
            self.__creds.api_key_v2,
            *args, 
            ids=[int(self.id)],
            **item_kwargs)[0]['items']

        return [en.Item(creds=self.__creds, __board=self, **item_data) for item_data in items_data] 


    def get_items_by_column_values(self, column_value: en.ColumnValue, get_column_values: bool = False, *args, **kwargs):
        """Search items in this board by their column values.
    
            Parameters

                column_value : `moncli.entites.ColumnValue`
                    The column value to search on.
                get_column_values: `bool`
                    Flag used to include column values with the returned items.
                args : `tuple`
                    The list of item return fields.
                kwargs : `dict`
                    The optional keyword arguments for searching items.
        
            Returns

                items : `list[moncli.entities.Item]`
                    The board's queried items.
        
            Return Fields

                assets : `list[moncli.entities.Asset]`
                    The item's assets/files.
                board : `moncli.entities.Board`
                    The board that contains this item.
                column_values : `list[moncli.entities.ColumnValue]`
                    The item's column values.
                created_at : `str`
                    The item's create date.
                creator : `moncli.entities.User`
                    The item's creator.
                creator_id : `str`
                    The item's unique identifier.
                group : `moncli.entities.Group`
                    The group that contains this item.
                id : `str`
                    The item's unique identifier.
                name : `str`
                    The item's name.
                state : `str`
                    The board's state (all / active / archived / deleted)
                subscriber : `moncli.entities.User`
                    The pulse's subscribers.
                updated_at : `str`
                    The item's last update date.
                updates : `moncli.entities.Update`
                    The item's updates.
            
            Optional Arguments

                limit : `int`
                    Number of items to get.
                page : `int`
                    Page number to get, starting at 1.
                column_id : `str`
                    The column's unique identifier.
                column_value : `str`
                    The column value to search items by.
                column_type : `str`
                    The column type.
                state : `moncli.enumns.State`
                    The state of the item (all / active / archived / deleted), the default is active.
        """
        if get_column_values:
            args = list(args)
            for arg in ['column_values.{}'.format(arg) for arg in api.DEFAULT_COLUMN_VALUE_QUERY_FIELDS]:
                if arg not in args:
                    args.append(arg)
            args.extend(['id', 'name'])

        if isinstance(column_value, en.DateValue):
            value = column_value.date
        elif isinstance(column_value, en.StatusValue):
            value = column_value.label
        else:
            value = column_value.format()

        items_data = api.get_items_by_column_values(
            self.__creds.api_key_v2, 
            self.id, 
            column_value.id, 
            value, 
            *args,
            **kwargs)

        return [en.Item(creds=self.__creds, __board=self, **item_data) for item_data in items_data]

    
    def get_items_by_multiple_column_values(self, column: en.Column, column_values: list, get_column_values: bool = False, *args, **kwargs):
        """Search items in this board by their column values.
    
            Parameters

                column : `moncli.entites.objects.Column`
                    The column to search on.
                column_values : `list[str]`
                    The list of values to search on.
                get_column_values: `bool`
                    Retrieves all item column values if set to `True`.
                args : `tuple`
                    The list of item return fields.
                kwargs : `dict`
                    The optional keyword arguments for searching items.
        
            Returns

                items : `list[moncli.entities.Item]`
                    The board's queried items.
        
            Return Fields

                assets : `list[moncli.entities.Asset]`
                    The item's assets/files.
                board : `moncli.entities.Board`
                    The board that contains this item.
                column_values : `list[moncli.entities.ColumnValue]`
                    The item's column values.
                created_at : `str`
                    The item's create date.
                creator : `moncli.entities.User`
                    The item's creator.
                creator_id : `str`
                    The item's unique identifier.
                group : `moncli.entities.Group`
                    The group that contains this item.
                id : `str`
                    The item's unique identifier.
                name : `str`
                    The item's name.
                state : `str`
                    The board's state (all / active / archived / deleted)
                subscriber : `moncli.entities.User`
                    The pulse's subscribers.
                updated_at : `str`
                    The item's last update date.
                updates : `moncli.entities.Update`
                    The item's updates.
            
            Optional Arguments

                limit : `int`
                    Number of items to get.
                page : `int`
                    Page number to get, starting at 1.
                column_id : `str`
                    The column's unique identifier.
                column_value : `str`
                    The column value to search items by.
                column_type : `str`
                    The column type.
                state : `moncli.enumns.State`
                    The state of the item (all / active / archived / deleted), the default is active.
        """
        if get_column_values:
            args = list(args)
            for arg in ['column_values.{}'.format(arg) for arg in api.DEFAULT_COLUMN_VALUE_QUERY_FIELDS]:
                if arg not in args:
                    args.append(arg)
            args.extend(['id', 'name'])

        if column.column_type == ColumnType.numbers:
            value = [str(value) for value in column_values]
        else:
            value = column_values

        items_data = api.get_items_by_multiple_column_values(
            self.__creds.api_key_v2, 
            self.id, 
            column.id, 
            value, 
            *args,
            **kwargs)

        return [en.Item(creds=self.__creds, __board=self, **item_data) for item_data in items_data]


    def get_column_values(self):
        """This method has not yet been implemented."""
        pass


    def get_column_value(self, id: str = None, title: str = None, **kwargs):
        """Create a column value from a board's column.

            Parameters

                id : `str`
                    The column's unique identifier.
                title : `str`
                    The column's title.
                kwargs : `dict`
                    The raw column value data to add.
        
            Returns

                column_value : `list[moncli.entities.ColumnValue]`
                    A new column_value instance.
        """

        if id is None and title is None:
            raise NotEnoughGetColumnValueParameters()

        if id is not None and title is not None:
            raise TooManyGetColumnValueParameters()

        columns = { column.id: column for column in self.columns }
        if id is not None:
            column = columns[id]
        elif title is not None:
            column = [column for column in columns.values() if column.title == title][0]

        column_type = column.column_type      
        return en.create_column_value(column_type, id=column.id, title=column.title, settings_str=column.settings_str, **kwargs)


    def create_webhook(self, url: str, event: WebhookEventType, *args, **kwargs):
        """Create a new webhook.
    
            Parameters

                url : `str`
                    The webhook URL.
                event : `moncli.enums.WebhookEventType`
                    The event to listen to (incoming_notification / change_column_value / change_specific_column_value / create_item / create_update).
                args : `tuple`
                    The list of webhook return fields.
                kwargs : `dict`
                    The optional keyword arguments for creating a webhook.
        
            Returns

                webhook : `moncli.entities.Webhook`
                    The created webhook.
        
            Return Fields

                board_id : `str`
                    The webhook's board id.
                id : `str`
                    The webhook's unique identifier.
            
            Optional Arguments

                config : `dict`
                    The webhook config.
                    Example: This argument is currenlty only available for the 'change_specific_column_value' event.
                    >>> board.create_webhook('http://test.website.com/webhook/test', WebhookEventType.change_specific_column_value, {'columnId': 'column_1'})
        """

        # Modify kwargs to config if supplied.
        if kwargs:
            if event != WebhookEventType.change_specific_column_value:
                raise WebhookConfigurationError(event)
            kwargs = {'config': kwargs}

        webhook_data = api.create_webhook(
            self.__creds.api_key_v2, 
            self.id, 
            url, 
            event,
            *args,
            **kwargs)

        webhook_data['is_active'] = True
        return en.objects.Webhook(webhook_data)


    def delete_webhook(self, webhook_id: str, *args):
        """Delete a new webhook.
    
            Parameters

                id : `str`
                    The webhook's unique identifier.
                args : `tuple`
                    The list of webhook return fields.
        
            Returns

                webhook : `moncli.entities.Webhook`
                    The deleted webhook.
        
            Return Fields

                board_id : `str`
                    The webhook's board id.
                id : `str`
                    The webhook's unique identifier.
        """

        webhook_data = api.delete_webhook(
            self.__creds.api_key_v2, 
            webhook_id,
            *args)

        webhook_data['is_active'] = False
        return en.objects.Webhook(webhook_data)


    def get_workspace(self, *args):
        """Retrieves the board workspace
    
            Parameters

                args : `tuple`
                    The workspace return fields.
        
            Returns

                workspace : `list[moncli.entities.Workspace]`
                    The board workspace.
        
            Return Fields

                id : `str`
                    The workspace's unique identifier.
                name : `str`
                    The workspace's name.
                kind : `str`
                    The workspace's kind (open / closed)
                description : `str`
                    The workspace's description
        """

        workspace_data = api.get_boards(
            self.__creds.api_key_v2,
            *api.get_field_list(api.DEFAULT_WORKSPACE_QUERY_FIELDS, 'workspace', *args),
            ids=[self.id])[0]['workspace']

        return en.Workspace(workspace_data)

    
    def get_updates(self, *args, **kwargs):
        """Retrieves the board's updates
 
            Parameters
    
                args : `tuple`
                    Optional update return fields.
                kwargs : `dict`
                    Optional keyword arguments for getting item updates.

            Returns

                update : `list[moncli.entities.Update]`
                    The item's updates.

            Return Fields

                assets : `list[moncli.entities.Asset]`
                    The update's assets/files.
                body: `str`
                    The update's html formatted body.
                created_at: `str`
                    The update's creation date.
                creator : `moncli.entities.User`
                    The update's creator
                creator_id : `str`
                    The unique identifier of the update creator.
                id : `str`
                    The update's unique identifier.
                item_id : `str`
                    The update's item ID.
                replies : `list[moncli.entities.Reply]`
                    The update's replies.
                text_body : `str`
                    The update's text body.
                updated_at : `str`
                    The update's last edit date.

            Optional Arguments

                limit : `int`
                    Number of updates to get; the default is 25.
                page : `int`
                    Page number to get, starting at 1.
        """

        updates_kwargs = {}
        if kwargs:
            updates_kwargs = {'updates': kwargs}

        updates_data = api.get_boards(
            self.__creds.api_key_v2,
            *api.get_field_list(api.DEFAULT_UPDATE_QUERY_FIELDS, 'updates', *args),
            ids=[self.id],
            **updates_kwargs)[0]['updates']

        return [en.Update(creds=self.__creds, **data) for data in updates_data]

    
    def get_tags(self, *args):
        """Retrieves the board's tags

            Parameters

                args : `tuple`
                    The list of tag return fields.
                kwargs : `dict`
                    Optional keyword arguments for querying tags.

            Returns

                tags : `list[moncli.entities.Tag]`
                    A collection of tags.

            Return Fields

                color : `str`
                    The tag's color.
                id : `str`
                    The tag's unique identifier.
                name : `str`
                    The tag's name.

            Optional Arguments

                ids : `list[str]`
                    The list of tags unique identifiers.
        """

        tags_data = api.get_boards(
            self.__creds.api_key_v2,
            *api.get_field_list(api.DEFAULT_TAG_QUERY_FIELDS, 'tags', *args),
            ids=[self.id])[0]['tags']

        return [en.Tag(data) for data in tags_data]

        
class TooManyGetGroupParameters(Exception):
    def __init__(self):
        self.message = "Unable to use both 'id' and 'title' when querying for a group."
        

class NotEnoughGetGroupParameters(Exception):
    def __init__(self):
        self.message = "Either the 'id' or 'title' is required when querying a group."


class InvalidColumnValue(Exception):
    def __init__(self, column_value_type: str):
        self.message = "Unable to use column value of type '{}' with the given set of input parameters".format(column_value_type)


class TooManyGetColumnValueParameters(Exception):
    def __init__(self):
        self.message = "Unable to use both 'id' and 'title' when querying for a column value."
        

class NotEnoughGetColumnValueParameters(Exception):
    def __init__(self):
        self.message = "Either the 'id' or 'title' is required when querying a column value."

class WebhookConfigurationError(Exception):
    def __init__(self, event: WebhookEventType):
        self.message = "Webhook event type '{}' does not support configuraitons".format(event.name)<|MERGE_RESOLUTION|>--- conflicted
+++ resolved
@@ -698,13 +698,8 @@
             column_kwargs['columns'] = kwargs
 
         column_data = api.get_boards(
-<<<<<<< HEAD
-            self.__creds.api_key_v2,
-            *api.get_field_list(api.DEFAULT_COLUMN_QUERY_FIELDS, 'columns', *args),
-=======
             *api.get_field_list(api.DEFAULT_COLUMN_QUERY_FIELDS, 'columns', *args),
             api_key=self.__creds.api_key_v2,
->>>>>>> a113ead9
             ids=[int(self.id)],
             limit=1,
             **column_kwargs)[0]['columns']
