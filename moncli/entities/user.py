--- conflicted
+++ resolved
@@ -387,11 +387,7 @@
             kwargs = {'users': kwargs}
         users_data = api.get_teams(
             self.__creds.api_key_v2, 
-<<<<<<< HEAD
-            *api.get_field_list(api.DEFAULT_USER_QUERY_FIELDS, 'users' *args),
-=======
             *api.get_field_list(api.DEFAULT_USER_QUERY_FIELDS, 'users', *args),
->>>>>>> c74cebfc
             ids=[int(self.id)],
             **kwargs)[0]['users']
         return [User(creds=self.__creds, **user_data) for user_data in users_data]
