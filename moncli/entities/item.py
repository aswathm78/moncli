--- conflicted
+++ resolved
@@ -121,11 +121,7 @@
             for data in column_values:
                 column = columns_map[data['id']]
                 self.__column_values.append(en.create_column_value(column.column_type, settings_str=column.settings_str, **data))
-<<<<<<< HEAD
-        if updates and not self.__updates:
-=======
         if updates != None and not self.__updates:
->>>>>>> 05d0dbd5
             self.__updates = [en.Update(creds=self.__creds, **update_data) for update_data in updates]
 
     def __repr__(self):
@@ -698,11 +694,7 @@
                     The column value to update. 
                     NOTE: This value can either be a list of moncli.entities.ColumnValue objects or a formatted dictionary.
                 get_column_values: `bool`:
-<<<<<<< HEAD
-                    Retrieves item column values if set to `True`
-=======
                     Retrieves item column values if set to `True`.
->>>>>>> 05d0dbd5
                 args : `tuple`
                     Optional item return fields.
 
