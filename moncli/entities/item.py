from schematics.models import Model
from schematics.types import StringType

from .. import api, entities as en


class _Item(Model):
    """Item Base Model"""

    id = StringType(required=True)
    name = StringType()
    created_at = StringType()
    creator_id = StringType()
    state = StringType()
    updated_at = StringType()


class Item(_Item):
    """An item (table row)
    
        Properties

            assets : `list[moncli.entities.Asset]`
                The item's assets/files.
            board : `moncli.entities.Board`
                The board that contains this item.
            column_values : `list[moncli.entities.ColumnValue]`
                The item's column values.
            created_at : `str`
                The item's create date.
            creator : `moncli.entities.User`
                The item's creator.
            creator_id : `str`
                The item's unique identifier.
            group : `moncli.entities.Group`
                The group that contains this item.
            id : `str`
                The item's unique identifier.
            name : `str`
                The item's name.
            state : `str`
                The board's state (all / active / archived / deleted)
            subscriber : `moncli.entities.User`
                The pulse's subscribers.
            updated_at : `str`
                The item's last update date.
            updates : `moncli.entities.Update`
                The item's updates.

        Methods

            add_file : `moncli.entities.Asset`
                Add a file to a column value.
            get_files : `list[moncli.entities.Asset]`
                Retrieves the file assets for the login user's account.
            remove_files : `moncli.entities.Item`
                Removes files from a column value.
            get_board : `moncli.entities.Board`
                Get the board that contains this item.
            get_creator : `moncli.entities.User`
                Get the item's creator.
            get_column_values : `list[moncli.entities.ColumnValue]`
                Get the item's column values.
            get_column_value : `moncli.entities.ColumnValue`
                Get an item's column value by ID or title.
            change_column_value : `moncli.entities.Item`
                Change an item's column value.
            change_multiple_column_values : `moncli.entities.Item`
                Change the item's column values.
            create_subitem : `moncli.entities.Item`
                Create subitem.
            move_to_group : `moncli.entities.Item`
                Move item to a different group.
            archive : `moncli.entities.Item`
                Archive this item.
            delete : `moncli.entities.Item`
                Delete this item.
            duplicate : `moncli.entities.Item`
                Duplicate this item.
            add_update : `moncli.entities.Update`
                Create a new update for this item.
            get_updates : `list[moncli.entities.Update]`
                Get updates for this item.
            delete_update : `moncli.entities.Update`
                Delete item update.
            clear_updates : `moncli.entities.Item`
                Clear all updates for item.
    """

    def __init__(self, **kwargs):
        self.__creds = kwargs.pop('creds')
        self.__assets = kwargs.pop('__assets', None)
        self.__board = kwargs.pop('__board', None)
        self.__group = kwargs.pop('__group', None)
        self.__creator = kwargs.pop('__creator', None)
        self.__column_values = en.BaseColumnCollection()
        self.__updates = kwargs.pop('__updates', None)

        assets = kwargs.pop('assets', None)
        board = kwargs.pop('board', None)
        group = kwargs.pop('group', None)
        creator = kwargs.pop('creator', None)
        column_values = kwargs.pop('column_values', None)
        updates = kwargs.pop('updates', None)

        super(Item, self).__init__(kwargs)

        if assets != None and not self.__assets:
            self.__assets = [en.Asset(creds=self.__creds, **asset) for asset in assets]
        if board and not self.__board:
            self.__board = en.Board(creds=self.__creds, **board)
        if group and not self.__group:
            self.__group = en.Group(creds=self.__creds, board_id=self.board.id, **group)
        if creator and not self.__creator:
            self.__creator = en.User(creds=self.__creds, **creator)
        if column_values != None and len(self.__column_values) == 0:
            #Column values are a process around here...
            columns_map = { column.id: column for column in self.board.columns }
            for data in column_values:
                column = columns_map[data['id']]
                self.__column_values.append(en.create_column_value(column.column_type, settings_str=column.settings_str, **data))
        if updates != None and not self.__updates:
            self.__updates = [en.Update(creds=self.__creds, **update_data) for update_data in updates]

    def __repr__(self):
        o = self.to_primitive()
        if self.__assets:
            o['assets'] = self.__assets.to_primitive()
        if self.__board:
            o['board'] = self.__board.to_primitive()
        if self.__creator:
            o['creator'] = self.__creator.to_primitive()
        if self.__column_values:
            o['column_values'] = []
            for value in self.__column_values:
                o['column_values'].append(value.to_primitive())
        if self.__updates:
            o['updates'] = [value.to_primitive() for value in self.__updates]
        return str(o)

    @property
    def assets(self):
        """The item's assets/files."""
        if self.__assets == None:
            self.__assets = self.get_files()
        return self.__assets

    @property
    def board(self):
        """The board that contains this item."""
        if not self.__board:
            self.__board = self.get_board()
        return self.__board

    @property
    def group(self):
        """The group that contains this item."""
        if not self.__group:
            self.__group = self.get_group()
        return self.__group

    @property
    def creator(self):
        """The item's creator."""
        if not self.__creator:
            self.__creator = self.get_creator()
        return self.__creator

    @property
    def column_values(self):
        """The item's column_values."""
        if len(self.__column_values) == 0:
            self.__column_values = self.get_column_values()
        return self.__column_values

    @property
    def updates(self):
        """The item's updates."""
        if self.__updates == None: 
            self.__updates = self.get_updates()
        return self.__updates


    def add_file(self, file_column: en.FileValue, file_path: str, *args):
        """Add a file to a column value.

            Parameters

                file_column : moncli.entities.FileValue
                    The file column value to be updated.
                file_path : `str`
                    The file path.
                args : `tuple`
                    Optional file return fields.

            Returns

                assets : `moncli.entities.Asset`
                    The newly created file asset.

            Return Fields

                created_at : `str`
                    The file's creation date.
                file_extension : `str`
                    The file's extension.
                file_size : `int`
                    The file's size in bytes.
                id : `str`
                    The file's unique identifier.
                name : `str`
                    The file's name.
                public_url : `str`
                    Public url to the asset, valid for 1 hour.
                uploaded_by : `moncli.entities.user.User`
                    The user who uploaded the file
                url : `str`
                    The user who uploaded the file
                url_thumbnail : `str`
                    Url to view the asset in thumbnail mode. Only available for images.
        """

        asset_data = api.add_file_to_column(
            self.__creds.api_key_v2,
            self.id,
            file_column.id,
            file_path,
            *args)
        return en.Asset(**asset_data)


    def get_files(self, column_ids: list = None, *args):
        """Retrieves the file assets for the login user's account.

            Parameters

                args : `str`
                    The list asset return fields.
                kwargs : `dict`
                    Optional keyword arguments for retrieving file assets from an item.
                
            Returns

                assets : `list[moncli.entities.asset.Asset]`
                    A list of file assets uploaded to the account.

            Return Fields

                created_at : `str`
                    The file's creation date.
                file_extension : `str`
                    The file's extension.
                file_size : `int`
                    The file's size in bytes.
                id : `str`
                    The file's unique identifier.
                name : `str`
                    The file's name.
                public_url : `str`
                    Public url to the asset, valid for 1 hour.
                uploaded_by : `moncli.entities.user.User`
                    The user who uploaded the file
                url : `str`
                    The user who uploaded the file
                url_thumbnail : `str`
                    Url to view the asset in thumbnail mode. Only available for images.   

            Optional Arguments

                column_ids : `list[str]`
                    A list of column IDs from which to retrieve file assets.     
        """
        
        kwargs = {'ids': [int(self.id)]}
        if column_ids:
            kwargs['assets'] = {'column_ids': column_ids}
        assets_data = api.get_items(
<<<<<<< HEAD
            self.__creds.api_key_v2,
            *api.get_field_list(api.DEFAULT_ASSET_QUERY_FIELDS, 'assets', *args),
=======
            *api.get_field_list(api.DEFAULT_ASSET_QUERY_FIELDS, 'assets', *args),
            api_key=self.__creds.api_key_v2,
>>>>>>> a113ead9
            **kwargs)[0]['assets']
        return [en.Asset(**asset_data) for asset_data in assets_data]


    def remove_files(self, file_column: en.FileValue, *args):
        """Add a file to a column value.

            Parameters

                file_column : moncli.entities.FileValue
                    The file column value to be updated.
                args : `tuple`
                    Optional file return fields.

            Returns

                assets : `moncli.entities.Asset`
                    The deleted file asset.

            Return Fields

                created_at : `str`
                    The file's creation date.
                file_extension : `str`
                    The file's extension.
                file_size : `int`
                    The file's size in bytes.
                id : `str`
                    The file's unique identifier.
                name : `str`
                    The file's name.
                public_url : `str`
                    Public url to the asset, valid for 1 hour.
                uploaded_by : `moncli.entities.user.User`
                    The user who uploaded the file
                url : `str`
                    The user who uploaded the file
                url_thumbnail : `str`
                    Url to view the asset in thumbnail mode. Only available for images.
        """

        item_data = api.change_column_value(
            self.__creds.api_key_v2,
            self.id,
            file_column.id,
            self.__board.id,
            file_column.format(),
            *args)
        return Item(creds=self.__creds, **item_data)


    def get_board(self, *args):
        """Get the board that contains this item.

            Parameters

                args : `tuple`
                    Optional board return fields.

            Returns

                board : `moncli.entities.Board`
                    The board containing this item.

            Return Fields

                activity_logs : `list[moncli.entities.object.ActivityLog]`
                    The board log events.
                board_folder_id : `int`
                    The board's folder unique identifier.
                board_kind : `str`
                    The board's kind (public / private / share).
                columns : `list[moncli.entities.object.Column]`
                    The board's visible columns.
                communication : `str`
                    Get the board communication value - typically meeting ID.
                description : `str`
                    The board's description.
                groups : `list[moncli.entities.group.Group]`
                    The board's visible groups.
                id : `str`
                    The unique identifier of the board.
                items : `list[moncli.entities.item.Item]`
                    The board's items (rows).
                name : `str`
                    The board's name.
                owner : `moncli.entities.user.User`
                    The owner of the board.
                permissions : `str`
                    The board's permissions.
                pos : `str`
                    The board's position.
                state : `str`
                    The board's state (all / active / archived / deleted).
                subscribers : `list[moncli.entities.user.User]`
                    The board's subscribers.
                tags : `list[moncli.entities.objects.Tag]`
                    The board's specific tags.
                top_group : `moncli.entities.group.Group`
                    The top group at this board.
                updated_at : `str`
                    The last time the board was updated at (ISO8601 DateTime).
                updates : `list[moncli.entities.update.Update]`
                    The board's updates.
                views : `list[moncli.entities.board.BoardView]`
                    The board's views.
                workspace : `moncli.entities.objects.Workspace`
                    The workspace that contains this board (null for main workspace).
                workspace_id : `str`
                    The board's workspace unique identifier (null for main workspace).
        """

        board_data = api.get_items(
<<<<<<< HEAD
            self.__creds.api_key_v2,
            *api.get_field_list(api.DEFAULT_BOARD_QUERY_FIELDS, 'board', *args),
=======
            *api.get_field_list(api.DEFAULT_BOARD_QUERY_FIELDS, 'board', *args),
            api_key=self.__creds.api_key_v2,
>>>>>>> a113ead9
            ids=[int(self.id)])[0]['board']
        return en.Board(creds=self.__creds, **board_data)


    def get_group(self, *args):
        """Get the board that contains this item.

            Parameters

                args : `tuple`
                    Optional board return fields.

            Returns

                group : `moncli.entities.Group`
                    The group containing this item.


            Return Fields

                archived : `bool`
                    Is the group archived or not.
                color : `str`
                    The group's color.
                deleted : `bool`
                    Is the group deleted or not.
                id : `str`
                    The group's unique identifier.
                items : `list[moncli.entities.Item]`
                    The items in the group.
                position : `str`
                    The group's position in the board.
                title : `str`
                    The group's title.
        """

        group_data = api.get_items(
<<<<<<< HEAD
            self.__creds.api_key_v2,
            *api.get_field_list(api.DEFAULT_GROUP_QUERY_FIELDS, 'group', *args),
=======
            *api.get_field_list(api.DEFAULT_GROUP_QUERY_FIELDS, 'group', *args),
            api_key=self.__creds.api_key_v2,
>>>>>>> a113ead9
            ids=[int(self.id)])[0]['group']
        return en.Group(creds=self.__creds, __board=self, **group_data)


    def get_creator(self, *args):
        """Get the item's creator.

            Parameters

                args : `tuple`
                    The list of user return fields.

            Returns

                user : `moncli.entities.User`
                    The item's creator.

            Return Fields

                account : `moncli.entities.Account`
                    The user's account.
                birthday : `str`
                    The user's birthday.
                country_code : `str`
                    The user's country code.
                created_at : `str`
                    The user's creation date.
                email : `str`
                    The user's email.
                enabled : `bool`
                    Is the user enabled or not.
                id : `str`
                    The user's unique identifier.
                is_guest : `bool`
                    Is the user a guest or not.
                is_pending : `bool`
                    Is the user a pending user.
                is_view_only : `bool`
                    Is the user a view only user or not.
                join_date : `str`
                    The date the user joined the account.
                location : `str`
                    The user' location.
                mobile_phone : `str`
                    The user's mobile phone number.
                name : `str`
                    The user's name.
                phone : `str`
                    The user's phone number.
                photo_original : `str`
                    The user's photo in the original size.
                photo_small : `str`
                    The user's photo in small size (150x150).
                photo_thumb : `str`
                    The user's photo in thumbnail size (100x100).
                photo_thumb_small : `str`
                    The user's photo in small thumbnail size (50x50).
                photo_tiny : `str`
                    The user's photo in tiny size (30x30).
                teams : `list[moncli.entities.Team]`
                    The teams the user is a member in.
                time_zone_identifier : `str`
                    The user's time zone identifier.
                title : `str`
                    The user's title.
                url : `str`
                    The user's profile url.
                utc_hours_diff : `int`
                    The user's UTC hours difference.
        """

        user_data = api.get_items(
<<<<<<< HEAD
            self.__creds.api_key_v2,
            *api.get_field_list(api.DEFAULT_USER_QUERY_FIELDS, 'creator', *args),
=======
            *api.get_field_list(api.DEFAULT_USER_QUERY_FIELDS, 'creator', *args),
            api_key=self.__creds.api_key_v2,
>>>>>>> a113ead9
            ids=[int(self.id)])[0]['creator']
        return en.User(creds=self.__creds, **user_data)
   

    def get_column_values(self, *args):
        """Get the item's column values.

            Parameters

                args : `tuple`
                    Optional column value return fields.

            Returns

                column_value : `list[moncli.entities.ColumnValue]`
                    The item's column values.

            Return Fields

                additional_info : `json`
                    The column value's additional information.
                id : `str`
                    The column's unique identifier.
                text : `str`
                    The column's textual value in string form.
                title : `str`
                    The column's title.
                type : `str`
                    The column's type.
                value : `json`
                    The column's value in json format.
        """

        # Pulls the columns from the board containing the item and maps 
        # column ID to type.
        columns_map = { column.id: column for column in self.board.columns }
        column_values_data = api.get_items(
<<<<<<< HEAD
            self.__creds.api_key_v2,
            *api.get_field_list(api.DEFAULT_COLUMN_VALUE_QUERY_FIELDS, 'column_values', *args),
=======
            *api.get_field_list(api.DEFAULT_COLUMN_VALUE_QUERY_FIELDS, 'column_values', *args),
            api_key=self.__creds.api_key_v2,
>>>>>>> a113ead9
            ids=[int(self.id)])[0]['column_values']

        values = []
        for data in column_values_data:
            id = data['id']
            column = columns_map[id]
            column_type = column.column_type
            data['settings_str'] = column.settings_str
            values.append(en.create_column_value(column_type, **data))
        return en.BaseColumnCollection(values)


    def get_column_value(self, id = None, title = None, *args):
        """Get an item's column value by ID or title.

            Parameters

                id : `str`
                    The column's unique identifier.
                    NOTE: This parameter is mutually exclusive and cannot be used with 'title'.
                title : `str`
                    The column's title.
                    NOTE: This parameter is mutually exclusive and cannot be used with 'id'.
                args : `tuple`
                    Optional column value return fields.

            Returns

                column_value : `moncli.entities.ColumnValue`
                    The item's column value.

            Return Fields

                additional_info : `json`
                    The column value's additional information.
                id : `str`
                    The column's unique identifier.
                text : `str`
                    The column's textual value in string form.
                title : `str`
                    The column's title.
                type : `str`
                    The column's type.
                value : `json`
                    The column's value in json format.
        """

        if id and title:
            raise en.board.TooManyGetColumnValueParameters()
        if id is None and title is None:
            raise en.board.NotEnoughGetColumnValueParameters()
        
        if title:
            return self.column_values[title]

        return self.column_values[id]
    

    def change_column_value(self, column_value = None, get_column_values: bool = None, *args):
        """Get an item's column value by ID or title.

            Parameters

                column_value : `moncli.entities.ColumnValue`
                    The column value to update.
                get_column_values: `bool`:
                    Retrieves item column values if set to `True`.
                args : `tuple`
                    Optional item return fields.

            Returns

                item : `moncli.entities.Item`
                    The updated item.

            Return Fields

                assets : `list[moncli.entities.asset.Asset]`
                    The item's assets/files.
                board : `moncli.entities.board.Board`
                    The board that contains this item.
                column_values : `list[moncli.entities.column_value.ColumnValue]`
                    The item's column values.
                created_at : `str`
                    The item's create date.
                creator : `moncli.entities.user.User`
                    The item's creator.
                creator_id : `str`
                    The item's unique identifier.
                group : `moncli.entities.group.Group`
                    The group that contains this item.
                id : `str`
                    The item's unique identifier.
                name : `str`
                    The item's name.
                state : `str`
                    The board's state (all / active / archived / deleted)
                subscriber : `moncli.entities.user.User`
                    The pulse's subscribers.
                updated_at : `str`
                    The item's last update date.
                updates : `moncli.entities.update.Update`
                    The item's updates.
        """

        if get_column_values:
            args = list(args)
            for arg in ['column_values.{}'.format(arg) for arg in api.DEFAULT_COLUMN_VALUE_QUERY_FIELDS]:
                if arg not in args:
                    args.append(arg)
            args.extend(['id', 'name'])

        if column_value is None:
            raise ColumnValueRequired()
        if not isinstance(column_value, en.ColumnValue):
            raise en.board.InvalidColumnValue(type(column_value).__name__)
        else:
            column_id = column_value.id
            value = column_value.format()

        item_data = api.change_column_value(
            self.__creds.api_key_v2,
            self.id,
            column_id,
            self.board.id,
            value,
            *args)
        return Item(creds=self.__creds, **item_data)
    

    def change_multiple_column_values(self, column_values, get_column_values: bool = False, *args):
        """Change the item's column values.

            Parameters

                column_values : `list[moncli.entities.ColumnValue] / dict`
                    The column value to update. 
                    NOTE: This value can either be a list of moncli.entities.ColumnValue objects or a formatted dictionary.
                get_column_values: `bool`:
                    Retrieves item column values if set to `True`.
                args : `tuple`
                    Optional item return fields.

            Returns

                item : `moncli.entities.Item`
                    The updated item.

            Return Fields

                assets : `list[moncli.entities.asset.Asset]`
                    The item's assets/files.
                board : `moncli.entities.board.Board`
                    The board that contains this item.
                column_values : `list[moncli.entities.column_value.ColumnValue]`
                    The item's column values.
                created_at : `str`
                    The item's create date.
                creator : `moncli.entities.user.User`
                    The item's creator.
                creator_id : `str`
                    The item's unique identifier.
                group : `moncli.entities.group.Group`
                    The group that contains this item.
                id : `str`
                    The item's unique identifier.
                name : `str`
                    The item's name.
                state : `str`
                    The board's state (all / active / archived / deleted)
                subscriber : `moncli.entities.user.User`
                    The pulse's subscribers.
                updated_at : `str`
                    The item's last update date.
                updates : `moncli.entities.update.Update`
                    The item's updates.
        """

        if get_column_values:
            args = list(args)
            for arg in ['column_values.{}'.format(arg) for arg in api.DEFAULT_COLUMN_VALUE_QUERY_FIELDS]:
                if arg not in args:
                    args.append(arg)
            args.extend(['id', 'name'])

        if type(column_values) == dict:
            values = column_values
        elif type(column_values) == list:
            values = { value.id: value.format() for value in column_values }
        else:
            raise en.InvalidColumnValue(type(column_values).__name__)
        item_data = api.change_multiple_column_value(
            self.__creds.api_key_v2,
            self.id,
            self.board.id,
            values,
            *args)
        return Item(creds=self.__creds, **item_data)


    def create_subitem(self, item_name: str, *args, **kwargs):
        """Create subitem.

            Parameters
            
                item_name : `str`
                    The new item's name.
                args : `tuple`
                    The list of item return fields.
                kwargs : `dict`
                    Optional arguments for creating subitems.

            Returns
                        
                subitem : `moncli.entities.Item`
                    The created subitem.

            Return Fields
            
                assets : `list[moncli.entities.Asset]`
                    The item's assets/files.
                board : `moncli.entities.Board`
                    The board that contains this item.
                column_values : `list[moncli.entities.ColumnValue]`
                    The item's column values.
                created_at : `str`
                    The item's create date.
                creator : `moncli.entities.User`
                    The item's creator.
                creator_id : `str`
                    The item's unique identifier.
                group : `moncli.entities.Group`
                    The group that contains this item.
                id : `str`
                    The item's unique identifier.
                name : `str`
                    The item's name.
                state : `str`
                    The board's state (all / active / archived / deleted)
                subscriber : `moncli.entities.User`
                    The pulse's subscribers.
                updated_at : `str`
                    The item's last update date.
                updates : `moncli.entities.Update`
                    The item's updates.
            
            Optional Arguments
            
                column_values : `json`
                    The column values of the new item.
        """
        
        subitem_data = api.create_subitem(
            self.__creds.api_key_v2,
            self.id,
            item_name,
            *args,
            **kwargs)
        return Item(creds=self.__creds, **subitem_data)


    def move_to_group(self, group_id: str, get_column_values = False, *args):
        """Move item to a different group.

            Parameters

                group_id : `str`
                    The group's unique identifier.
                get_column_values: `bool`:
                    Retrieves item column values if set to `True`.
                args : `tuple`
                    Optional item return fields.

            Returns

                item : `moncli.entities.Item`
                    The updated item.

            Return Fields

                assets : `list[moncli.entities.asset.Asset]`
                    The item's assets/files.
                board : `moncli.entities.board.Board`
                    The board that contains this item.
                column_values : `list[moncli.entities.column_value.ColumnValue]`
                    The item's column values.
                created_at : `str`
                    The item's create date.
                creator : `moncli.entities.user.User`
                    The item's creator.
                creator_id : `str`
                    The item's unique identifier.
                group : `moncli.entities.group.Group`
                    The group that contains this item.
                id : `str`
                    The item's unique identifier.
                name : `str`
                    The item's name.
                state : `str`
                    The board's state (all / active / archived / deleted)
                subscriber : `moncli.entities.user.User`
                    The pulse's subscribers.
                updated_at : `str`
                    The item's last update date.
                updates : `moncli.entities.update.Update`
                    The item's updates.
        """

        if get_column_values:
            args = list(args)
            for arg in ['column_values.{}'.format(arg) for arg in api.DEFAULT_COLUMN_VALUE_QUERY_FIELDS]:
                if arg not in args:
                    args.append(arg)
            args.extend(['id', 'name'])

        item_data = api.move_item_to_group(
            self.__creds.api_key_v2,
            self.id,
            group_id,
            *args)
        return Item(creds=self.__creds, **item_data)


    def archive(self, *args):
        """Archive this item.

            Parameters

                args : `tuple`
                    Optional item return fields.

            Returns

                item : `moncli.entities.Item`
                    The updated item.

            Return Fields

                assets : `list[moncli.entities.asset.Asset]`
                    The item's assets/files.
                board : `moncli.entities.board.Board`
                    The board that contains this item.
                column_values : `list[moncli.entities.column_value.ColumnValue]`
                    The item's column values.
                created_at : `str`
                    The item's create date.
                creator : `moncli.entities.user.User`
                    The item's creator.
                creator_id : `str`
                    The item's unique identifier.
                group : `moncli.entities.group.Group`
                    The group that contains this item.
                id : `str`
                    The item's unique identifier.
                name : `str`
                    The item's name.
                state : `str`
                    The board's state (all / active / archived / deleted)
                subscriber : `moncli.entities.user.User`
                    The pulse's subscribers.
                updated_at : `str`
                    The item's last update date.
                updates : `moncli.entities.update.Update`
                    The item's updates.
        """

        item_data = api.archive_item(
            self.__creds.api_key_v2,
            self.id,
            *args)
        return Item(creds=self.__creds, **item_data)


    def delete(self, *args):
        """Delete this item.

            Parameters

                args : `tuple`
                    Optional item return fields.

            Returns

                item : `moncli.entities.Item`
                    The updated item.

            Return Fields

                assets : `list[moncli.entities.asset.Asset]`
                    The item's assets/files.
                board : `moncli.entities.board.Board`
                    The board that contains this item.
                column_values : `list[moncli.entities.column_value.ColumnValue]`
                    The item's column values.
                created_at : `str`
                    The item's create date.
                creator : `moncli.entities.user.User`
                    The item's creator.
                creator_id : `str`
                    The item's unique identifier.
                group : `moncli.entities.group.Group`
                    The group that contains this item.
                id : `str`
                    The item's unique identifier.
                name : `str`
                    The item's name.
                state : `str`
                    The board's state (all / active / archived / deleted)
                subscriber : `moncli.entities.user.User`
                    The pulse's subscribers.
                updated_at : `str`
                    The item's last update date.
                updates : `moncli.entities.update.Update`
                    The item's updates.
        """

        item_data = api.delete_item(
            self.__creds.api_key_v2,
            self.id,
            *args)
        return Item(creds=self.__creds, **item_data)


    def duplicate(self, *args, **kwargs):
        """Duplicate this item.

            Parameters

                args : `tuple`
                    The list of item return fields.
                kwargs : `dict`
                    Optional keyword arguments for duplicating item.

            Returns
                
                item : `moncli.entities.Item`
                    The duplicated item.

            Return Fields
            
                assets : `list[moncli.entities.Asset]`
                    The item's assets/files.
                board : `moncli.entities.Board`
                    The board that contains this item.
                column_values : `list[moncli.entities.ColumnValue]`
                    The item's column values.
                created_at : `str`
                    The item's create date.
                creator : `moncli.entities.User`
                    The item's creator.
                creator_id : `str`
                    The item's unique identifier.
                group : `moncli.entities.Group`
                    The group that contains this item.
                id : `str`
                    The item's unique identifier.
                name : `str`
                    The item's name.
                state : `str`
                    The board's state (all / active / archived / deleted)
                subscriber : `moncli.entities.User`
                    The pulse's subscribers.
                updated_at : `str`
                    The item's last update date.
                updates : `moncli.entities.Update`
                    The item's updates.
            
            Optional Arguments

                with_updates : `bool`
                    Duplicate with the item's updates.
        """

        item_data = api.duplicate_item(
            self.__creds.api_key_v2,
            self.board.id,
            self.id,
            *args,
            *kwargs)
        return Item(creds=self.__creds, **item_data)


    def add_update(self, body: str, *args, **kwargs):
        """Change the item's column values.

            Parameters

                body : `str`
                    The update text.
                args : `tuple`
                    Optional update return fields.
                kwargs : `dict`
                    Optional keyword arguments for adding an update.

            Returns

                update : `moncli.entities.Update`
                    The created update.

            Return Fields

                assets : `list[moncli.entities.Asset]`
                    The update's assets/files.
                body: `str`
                    The update's html formatted body.
                created_at: `str`
                    The update's creation date.
                creator : `moncli.entities.User`
                    The update's creator
                creator_id : `str`
                    The unique identifier of the update creator.
                id : `str`
                    The update's unique identifier.
                item_id : `str`
                    The update's item ID.
                replies : `list[moncli.reply.Reply]
                    The update's replies.
                text_body : `str`
                    The update's text body.
                updated_at : `str`
                    The update's last edit date.

            Optional Arguments

                parent_id : `str`
                    The parent post identifier.
        """

        update_data = api.create_update(
            self.__creds.api_key_v2, 
            body, 
            self.id,
            *args,
            **kwargs)
        return en.Update(creds=self.__creds, **update_data)


    def get_updates(self, *args, **kwargs):
        """Get updates for this item.
 
            Parameters
    
                args : `tuple`
                    Optional update return fields.
                kwargs : `dict`
                    Optional keyword arguments for getting item updates.

            Returns

                update : `list[moncli.entities.Update]`
                    The item's updates.

            Return Fields

                assets : `list[moncli.entities.Asset]`
                    The update's assets/files.
                body: `str`
                    The update's html formatted body.
                created_at: `str`
                    The update's creation date.
                creator : `moncli.entities.User`
                    The update's creator
                creator_id : `str`
                    The unique identifier of the update creator.
                id : `str`
                    The update's unique identifier.
                item_id : `str`
                    The update's item ID.
                replies : `list[moncli.entities.Reply]`
                    The update's replies.
                text_body : `str`
                    The update's text body.
                updated_at : `str`
                    The update's last edit date.

            Optional Arguments

                limit : `int`
                    Number of updates to get; the default is 25.
                page : `int`
                    Page number to get, starting at 1.
        """
        
        limit = kwargs.pop('limit', 25)
        page = kwargs.pop('page', 1)
        updates_data = api.get_items(
<<<<<<< HEAD
            self.__creds.api_key_v2,
            *api.get_field_list(api.DEFAULT_UPDATE_QUERY_FIELDS, 'updates', *args),
=======
            *api.get_field_list(api.DEFAULT_UPDATE_QUERY_FIELDS, 'updates', *args),
            api_key=self.__creds.api_key_v2,
>>>>>>> a113ead9
            ids=[int(self.id)],
            limit=1,
            updates={'limit': limit, 'page': page})[0]['updates']
        return [en.Update(creds=self.__creds, **update_data) for update_data in updates_data]


    def delete_update(self, update_id: str, *args):
        """Delete an item's update

            Parameters

                update_id : `str`
                    The update's unique identifier
                args : `tuple`
                    The list of optional fields to return.

            Returns

                update : `moncli.entities.Update`
                    The item's deleted update.

            Return Fields

                assets : `list[moncli.entities.Asset]`
                    The update's assets/files.
                body: `str`
                    The update's html formatted body.
                created_at: `str`
                    The update's creation date.
                creator : `moncli.entities.User`
                    The update's creator
                creator_id : `str`
                    The unique identifier of the update creator.
                id : `str`
                    The update's unique identifier.
                item_id : `str`
                    The update's item ID.
                replies : `list[moncli.entities.Reply]
                    The update's replies.
                text_body : `str`
                    The update's text body.
                updated_at : `str`
                    The update's last edit date.
        """

        updates = self.get_updates(*args)
        target_update = [update for update in updates if update.id == update_id]
        if not target_update:
            raise UpdateNotFound(update_id)
        return target_update[0].delete()


    def clear_updates(self, *args):
        """Clear item's updates.

            Parameters

                args : `tuple`
                    The list of optional fields to return.

            Returns

                item : `moncli.entities.Item`
                    The updated item.

            Return Fields

                assets : `list[moncli.entities.asset.Asset]`
                    The item's assets/files.
                board : `moncli.entities.board.Board`
                    The board that contains this item.
                column_values : `list[moncli.entities.column_value.ColumnValue]`
                    The item's column values.
                created_at : `str`
                    The item's create date.
                creator : `moncli.entities.user.User`
                    The item's creator.
                creator_id : `str`
                    The item's unique identifier.
                group : `moncli.entities.group.Group`
                    The group that contains this item.
                id : `str`
                    The item's unique identifier.
                name : `str`
                    The item's name.
                state : `str`
                    The board's state (all / active / archived / deleted)
                subscriber : `moncli.entities.user.User`
                    The pulse's subscribers.
                updated_at : `str`
                    The item's last update date.
                updates : `moncli.entities.update.Update`
                    The item's updates.
        """

        item_data = api.clear_item_updates(
            self.__creds.api_key_v2,
            self.id,
            *args)
        return Item(creds=self.__creds, **item_data)

    
    def get_activity_logs(self, *args, **kwargs):
        """Retrieves an item's activity logs.

            Parameters
            
                args : `tuple`
                    The list of activity log return fields.
                kwargs : `dict`
                    Optional keyword arguments for retrieving activity logs.

            Returns

                activity_logs : `list[moncli.entities.ActivityLog]`
                    The board's activity logs.

            Return Fields

                account_id : `str`
                    The unique identifier of the user's account.
                created_at : `str`
                    The create date
                data : `str`
                    The item's column values in string form.
                entity : `str`
                    The activity log's entity.
                event : `str`
                    The activity log's event.
                id : `str`
                    The activity log's unique identifier.
                user_id : `str`
                    The user's unique identifier.

            Optional Arguments

                limit : `int`
                    Number of items to get, the default is 25.
                page : `int`
                    Page number to get, starting at 1.
                user_ids : `list[str]`
                    User ids to filter.
                column_ids : `list[str]`
                    Column ids to filter.
                group_ids : `list[str]`
                    Group ids to filter.
                from : `str`
                    From timespamp (ISO8601).
                to : `str`
                    To timespamp (ISO8601).
        """
        
        kwargs['item_ids'] = [int(self.id)]
        return self.board.get_activity_logs(*args, **kwargs)



class ColumnValueRequired(Exception):
    def __init__(self):
        self.message = "A column value is required if no 'column_id' value is present."

class UpdateNotFound(Exception):
    def __init__(self, update_id: str):
        self.message = "Item does not contain update with ID '{}'.".format(update_id)<|MERGE_RESOLUTION|>--- conflicted
+++ resolved
@@ -275,13 +275,8 @@
         if column_ids:
             kwargs['assets'] = {'column_ids': column_ids}
         assets_data = api.get_items(
-<<<<<<< HEAD
-            self.__creds.api_key_v2,
-            *api.get_field_list(api.DEFAULT_ASSET_QUERY_FIELDS, 'assets', *args),
-=======
             *api.get_field_list(api.DEFAULT_ASSET_QUERY_FIELDS, 'assets', *args),
             api_key=self.__creds.api_key_v2,
->>>>>>> a113ead9
             **kwargs)[0]['assets']
         return [en.Asset(**asset_data) for asset_data in assets_data]
 
@@ -395,13 +390,8 @@
         """
 
         board_data = api.get_items(
-<<<<<<< HEAD
-            self.__creds.api_key_v2,
-            *api.get_field_list(api.DEFAULT_BOARD_QUERY_FIELDS, 'board', *args),
-=======
             *api.get_field_list(api.DEFAULT_BOARD_QUERY_FIELDS, 'board', *args),
             api_key=self.__creds.api_key_v2,
->>>>>>> a113ead9
             ids=[int(self.id)])[0]['board']
         return en.Board(creds=self.__creds, **board_data)
 
@@ -439,13 +429,8 @@
         """
 
         group_data = api.get_items(
-<<<<<<< HEAD
-            self.__creds.api_key_v2,
-            *api.get_field_list(api.DEFAULT_GROUP_QUERY_FIELDS, 'group', *args),
-=======
             *api.get_field_list(api.DEFAULT_GROUP_QUERY_FIELDS, 'group', *args),
             api_key=self.__creds.api_key_v2,
->>>>>>> a113ead9
             ids=[int(self.id)])[0]['group']
         return en.Group(creds=self.__creds, __board=self, **group_data)
 
@@ -518,13 +503,8 @@
         """
 
         user_data = api.get_items(
-<<<<<<< HEAD
-            self.__creds.api_key_v2,
-            *api.get_field_list(api.DEFAULT_USER_QUERY_FIELDS, 'creator', *args),
-=======
             *api.get_field_list(api.DEFAULT_USER_QUERY_FIELDS, 'creator', *args),
             api_key=self.__creds.api_key_v2,
->>>>>>> a113ead9
             ids=[int(self.id)])[0]['creator']
         return en.User(creds=self.__creds, **user_data)
    
@@ -562,13 +542,8 @@
         # column ID to type.
         columns_map = { column.id: column for column in self.board.columns }
         column_values_data = api.get_items(
-<<<<<<< HEAD
-            self.__creds.api_key_v2,
-            *api.get_field_list(api.DEFAULT_COLUMN_VALUE_QUERY_FIELDS, 'column_values', *args),
-=======
             *api.get_field_list(api.DEFAULT_COLUMN_VALUE_QUERY_FIELDS, 'column_values', *args),
             api_key=self.__creds.api_key_v2,
->>>>>>> a113ead9
             ids=[int(self.id)])[0]['column_values']
 
         values = []
@@ -1155,13 +1130,8 @@
         limit = kwargs.pop('limit', 25)
         page = kwargs.pop('page', 1)
         updates_data = api.get_items(
-<<<<<<< HEAD
-            self.__creds.api_key_v2,
-            *api.get_field_list(api.DEFAULT_UPDATE_QUERY_FIELDS, 'updates', *args),
-=======
             *api.get_field_list(api.DEFAULT_UPDATE_QUERY_FIELDS, 'updates', *args),
             api_key=self.__creds.api_key_v2,
->>>>>>> a113ead9
             ids=[int(self.id)],
             limit=1,
             updates={'limit': limit, 'page': page})[0]['updates']
