import json
from enum import Enum 


class OperationType(Enum):
    """GraphQL query operation type."""
    QUERY = 1
    MUTATION = 2


class ArgumentValueKind(Enum):
    """GraphQL types for arguments and variables."""
    Default = 0
    String = 1
    Int = 2
    Bool = 3
    Enum = 4
    List = 5
    Json = 6
    File = 7


class GraphQLNode():
    """Base node in a GraphQL query.
    
        Properties

            name : `str`
                Query node entity name.
            arguments : `dict`
                Arguments associated with the query node entity.

        Methods

            format_body : `str`
                Formats the GraphQL node into a query string.
            format_arguments : `str`
                Formats arguments as a query string.
    """

    def __init__(self, field_name: str):

        self.name: str = field_name
        self.arguments: dict = {}


    def format_body(self):
        """Formats the GraphQL node into a query string."""
        pass


    def format_arguments(self, body: str):
        """Formats arguments as query string.

            Parameters

                body : `str`
                    The name of the GraphQL field being formatted with arguments.

            Returns

                query_string : `str`
                    GraphQL-formatted query string.
        """

        formatted_args = ', '.join(['{}:{}'.format(key, value) for key, value in self.arguments.items()])
        formatted_args = formatted_args.replace("'", '"')
        return '{} ({})'.format(body, formatted_args)


class GraphQLField(GraphQLNode):
    """A GraphQL field node.

        Methods

            add_fields : `void`
                Add fields to node.
            add_arguments : `void`
                Add arguments to node.
            get_field : `moncli.api_v2.graphql.GraphQLField`
                Get a child field of the given GraphQL field.
            format_body : `str`
                Format the GraphQL node into a query string.
            format_children : `str`
                Format child fields into query string.
    """

    def __init__(self, field_name: str, field_map: dict, *args, **kwargs):
        super(GraphQLField, self).__init__(field_name)
        self.__children: dict = {}
        self._field_map = field_map
        
        self.add_fields(*args)
        self.add_arguments(**kwargs)


    def add_fields(self, *args):
        """Add fields to node.

            Parameters

                args : `tuple`
                    The list of child fields to add.
        """

        for field in args:

            if not field or field == '':
                continue
            
            if type(field) is str:
                field_split = field.split('.')
                parent_field = field_split[0]
                child_fields = field_split[1:]
                
                if not child_fields:
                    field_group = [[]]
                # Check for list notation.
                elif child_fields[0].startswith('[') and child_fields[0].endswith(']'):
                    if len(child_fields) > 1:
                        raise GraphQLError('Field list syntax is only available for leaf-level fields.')
                    
                    list_fields = child_fields[0][1:-1]
                    if list_fields == '*':
                        field_group = [[f] for f in self._field_map[parent_field]]
                    else:
                        field_group = [[f.strip()] for f in list_fields.split(',')]
                else:
                    field_group = [child_fields]
                
                for group in field_group:
                    existing_field = self.get_field(parent_field)
                    # Add the new fields to the existing field
                    if existing_field:
                        existing_field.add_fields('.'.join(group))
                        continue
                    
                    new_field = GraphQLField(field_split[0], self._field_map)
                    new_field.add_fields('.'.join(group))
                    self.__children.__setitem__(new_field.name, new_field)

            elif type(field) is GraphQLField:
                self.__children.__setitem__(field.name, field)


    def add_arguments(self, **kwargs):
        """Add arguments to node.

            Parameters

                kwargs : `dict`
                    The field's argument pairs.
        """

        for key, value in kwargs.items():
            if isinstance(value, ArgumentValue):
                arg_value : ArgumentValue = value
                formatted_value = arg_value.format()
                if formatted_value:
                    self.arguments.__setitem__(key, formatted_value)
            else:
                field = self.get_field(key)
                if not field:
                    raise GraphQLError('Unable to add arguments to "{}" because it was not specified as an output field'.format(key))

                self.get_field(key).add_arguments(**value)


    def get_field(self, path: str):
        """Get a child field of the given GraphQL field.

            Parameters

                path : `str`
                    The string field path of the field.

            Returns

                field : `moncli.api_v2.graphql.GraphQLField`
                    The retrieved graphql field.
        """

        split_path = path.split('.')
        child_name = split_path[0]
        
        if not self.__children.__contains__(child_name):
            return None

        node: GraphQLField = self.__children.get(child_name)
        remaining_path = split_path[1:]

        if (len(remaining_path) == 0):
            return node

        return node.get_field('.'.join(remaining_path))


    def format_body(self):
        """Format the GraphQL node into a query string."""

        body: str = self.name

        if len(self.arguments) > 0:
            body = self.format_arguments(body)

        if len(self.__children) > 0:
            body = self.format_children(body)

        return body

    
    def format_children(self, body: str):
        """Format child fields into query string.
            
            Parameters

                body : `str`
                    The body of the base query to be amended.

            Returns

                query_string : `str`
                    The amended GraphQL query string.

        """

        formatted_children = ', '.join([child.format_body() for child in self.__children.values()])
        return '{} {{ {} }}'.format(body, formatted_children)


class GraphQLOperation(GraphQLField):
    """A GraphQL node for operations.
    
        Properties
        
            action_type : `str`
                The action type of the operation (query / mutation)
            query_name : `str`
                The name of the executed command.
            args : `tuple`
                A collection of added fields.
            kwargs : `dict`
                A collection of argument mappings 

        Methods
        
            add_query_variable : `void`
                Add a query variable to the query.
    """

    def __init__(self, action_type: OperationType, query_name: str, field_map: dict, *args, **kwargs):

        self.action_type = action_type.name.lower()
        super(GraphQLOperation, self).__init__(query_name, field_map, *args, **kwargs)
        self.query_variables: dict = {}


    def add_query_variable(self, key: str, value):
        """Add a query variable to the query.

            Parameters

                key : `str`
                    The query variable key.
                value : `object`
                    The query variable value.
        """

        self.query_variables.__setitem__(key, value)  


    def format_body(self):
        """Format the GraphQL node into a query string."""

        body: str = self.name

        if len(self.arguments) > 0:
            body = self.format_arguments(body)

        body = self.format_children(body)

        if len(self.query_variables) > 0:
            var_list = ['${}: {}'.format(key, value) for key, value in self.query_variables.items()]
            var_format = '({})'.format(', '.join(var_list))
            body = '{} {} {{ {} }}'.format(self.action_type, var_format, body)
        else:
            body = '{} {{ {} }}'.format(self.action_type, body)

        return body


class ArgumentValue():
    """Base GraphQL argument type and format."""
    def __init__(self, value):
        self.value = value

    def format(self):
        return self.value


class StringValue(ArgumentValue):
    """GraphQL string argument type and format."""
    def __init__(self, value):
        super(StringValue, self).__init__(str(value))

    def format(self):
        return '"{}"'.format(self.value)


class IntValue(ArgumentValue):
    """GraphQL integer argument type and format."""
    def __init__(self, value):
        super(IntValue, self).__init__(int(value))

    def format(self):
        return self.value


class BoolValue(ArgumentValue):
    """GraphQL boolean argument type and format."""
    def __init__(self, value):
        super(BoolValue, self).__init__(value)

    def format(self):
        return str(self.value).lower()


class ListValue(ArgumentValue):
    """GraphQL list argument type and format."""
    def __init__(self, value):
        super(ListValue, self).__init__(list(value))

    def format(self):
        return self.value

class EnumValue(ArgumentValue):
    """GraphQL enum argument type and format."""
    def __init__(self, value):
        super(EnumValue, self).__init__(value)

    def format(self):
        enum : Enum = self.value
        return enum.name


class JsonValue(ArgumentValue):
    """GraphQL json argument type and format."""
    def __init__(self, value):
        super(JsonValue, self).__init__(value)

    def format(self):
        return json.dumps(json.dumps(self.value))


class FileValue(ArgumentValue):
    """GraphQL file argument type and format."""
    def __init__(self, value):
        super(FileValue, self).__init__(value)

    def format(self):
        return str(self.value)


class GraphQLError(Exception):
    """GraphQL client error."""
    def __init__(self, message: str):
        self.message = message


def create_field(field_name: str, *args, **kwargs):
    """Create a GraphQL field.

        Parameters

            field_name : `str`
                The name of the parent field to create.
            args : `tuple`
                A collection of child fields to add.
            kwargs : `dict`
                A field argument value map for queried return fields.

        Returns

<<<<<<< HEAD
=======
            field : `moncli.api_v2.graphql.GraphQLField`
                A graphql field node.
    """

    return GraphQLField(field_name, *args, **kwargs)


>>>>>>> a113ead9
def create_value(value, value_type: ArgumentValueKind):
    """Transform value into ArgumentValue
    
        Parameters

            value : `object`
                Any data object value.
            value_type : `moncli.api_v2.graphql.ArgumentValueKind`
                The argument value conversion type.

        Results

            value = `moncli.api_v2.graphql.ArgumentValue`
                The GraphQL argument value.
    """

    if value_type == ArgumentValueKind.Default:
        return ArgumentValue(value)
    elif value_type == ArgumentValueKind.String:
        return StringValue(value)   
    elif value_type == ArgumentValueKind.Int:
        return IntValue(value)
    elif value_type == ArgumentValueKind.Bool:
        return BoolValue(value)
    elif value_type == ArgumentValueKind.Enum:
        return EnumValue(value)
    elif value_type == ArgumentValueKind.List:
        return ListValue(value)
    elif value_type == ArgumentValueKind.Json:
        return JsonValue(value)<|MERGE_RESOLUTION|>--- conflicted
+++ resolved
@@ -381,8 +381,6 @@
 
         Returns
 
-<<<<<<< HEAD
-=======
             field : `moncli.api_v2.graphql.GraphQLField`
                 A graphql field node.
     """
@@ -390,7 +388,6 @@
     return GraphQLField(field_name, *args, **kwargs)
 
 
->>>>>>> a113ead9
 def create_value(value, value_type: ArgumentValueKind):
     """Transform value into ArgumentValue
     
