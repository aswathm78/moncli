--- conflicted
+++ resolved
@@ -217,8 +217,6 @@
 ]
 
 
-<<<<<<< HEAD
-=======
 FIELD_MAP = {
     'account': DEFAULT_ACCOUNT_QUERY_FIELDS,
     'activity_logs': DEFAULT_ACTIVITY_LOG_QUERY_FIELDS,
@@ -243,7 +241,6 @@
     'workspace': DEFAULT_WORKSPACE_QUERY_FIELDS,
 }
 
->>>>>>> a113ead9
 ## Field list and default arguments map
 QUERY_MAP = {
     BOARDS: (
