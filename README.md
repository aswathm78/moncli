# moncli
A Python Client and CLI tool for Monday.com

### Table of Contents ###
* [Getting Started](#getting-started). 
   * [Getting Started...](#getting-started)  
   * [Introducing the MondayClient](#introducing-the-mondayclient)
* [Using Moncli](#using-moncli)
   * [Managing Boards](#managing-boards)
   * [Working with Columns, Groups, and Items](#working-with-columns-groups-and-items)
   * [Changing Column Values](#changing-column-values)
   * [Posting Updates](#posting-updates)
   * [Uploading Files](#uploading-files)
* [Moncli Entities](#moncli-entities)  
   * [MondayClient](#mondayclient)  
   * [Board](#board)  
   * [Group](#group)  
   * [Item](#item)  
   * [Update](#update)  
   * [File/Asset](#file)  
   * [User](#user)  
   * [Account](#account)  
   * [Other Entities](#other-entities)  
* [Column Values](#column-values)  
* [Using the API v2 Client](#using-the-api-v2-client)  
* [Creating Custom GraphQL Queries](#creating-custom-graphql-queries)  
  
# Getting Started

## Setup
To add the moncli package to your project, simply execute the following command within your Python 3 environment using pip.  Please note that this package is only available for Python 3
```shell
$ pip3 install moncli
```

<<<<<<< HEAD
## Introducing the MondayClient ##
Getting started with the moncli Python package is simple.  To begin, create a default __MondayClient__ instance using the following code below:
=======
## Configuring the Client
Getting started with the moncli Python package is simple.  To begin, import the default __MondayClient__ instance and set the API key using the following code below:
```python
from moncli import client
client.api_key_v2 = api_key_v2
>>>>>>> a113ead9
```

The API key can also be set globally using the following code.  Please note that this will be the preferred method for setting the API key moving forward. The former should only be used when needing access to multiple clients for different accounts.
```python
import moncli
moncli.api.api_key = api_key_v2
```

In addition, if you find that requests going to the monday.com API time out due to environmental issues, extend the timeout using the _connnection_timeout_ property as shown below:
```python
moncli.api.connection_timeout = 30
```

Please note that standard requests have a default timeout of 10 seconds while file upload requests have a default timeout of 5 minutes.

The __MondayClient__ object is the entry point for all client activities and includes functionality for board, item, tag, and user management.

The _api_key_v1_ and _api_key_v2_ parameters represent the user/account monday.com API access keys and can be found by navigating to __https://<your_instance_name>.monday.com/admin/integrations/api__ and copying both the API v1 (personal or company) and API v2 keys.

Additional information regarding __MondayClient__ properties/methods can be found in the [MondayClient](#mondayclient) section below.

# Using Moncli

## Functions, Return Fields, and Arguments
Moncli uses Domain-driven Design (DDD) principles to provide an easy-to-use interface for monday.com API functionality.  Each of the respective elements of the monday.com domain (boards, groups, items, etc.) are encapsulated inside of entity classes that not only preserve the state of the monday.com object but also expose additional API functionality through the use of class methods.

Many methods have required input parameters, but all of them contain the capability of using both the arguments (args) and key-word arguments (kwargs) parameters for custom return field and argument values respectively.

For example, the following code retrieves an item from a board.
```python
board = client.get_boards(ids=[board_id])[0]
board_items = board.get_items()
```

If there is a need to reduce complexity, as the retrieval of items is truly only dependent upon the ID of the retrieved board, the code may be rewritten in the following way.
```python
# In this case, the ids input parameter is a key-word argument and thus follows the 'id' list argument.
board = client.get_boards('id', ids=[board_id])[0]
board.id # Returns board_id
board.name # Returns None, as it was not retrieved
board_items = board.get_items()
```

The rewritten code does provide greater improvements around complexity of the initial call, but the _get_items_ method call from the __Board__ instance only returns the default item fields that are simple native types (strings, ints, floats, datetimes, etc.) Moncli supports the use of nested return field values to address this issue as seen with the code below.
```python
board = client.get_boards('id', ids=[board_id])[0]
# Return items with just the id, name, and the id, title, and value for their respective column values
board_items = board.get_items('id', 'name', 'column_values.id', 'column_values.title', 'column_value.value')
```

While this method works, the sheer number of return input fields can become unwieldy rather quickly.  To address this, Moncli also supports a special list notation for input fields that allows users to input a list of fields to return at the leaf level using a single return field input.  This allows the code to be rewritten in the following way.
```python
board = client.get_boards('id', ids=[board_id])[0]
# Return items with just the id, name, and column value fields using list notation.
board_items = board.get_items('id', 'name', 'column_values.[id, title, value]')
```

This improves readability tremendously, however all fields may be needed, and for monday.com domain entities with many return fields, this too can get unwieldy.  Fortunately, Moncli also supports an all-fields notation for nested return types as shown with the rewritten code below.
```python
board = client.get_boards('id', ids=[board_id])[0]
# Return items with just the id, name, and all column value fields using all-fields notation.
board_items = board.get_items('id', 'name', 'column_values.[*]')
```

Using a combination of both the list and all-fields notation, the efficiency of the code can be greatly improved by condensing everything into a single method call from the __MondayClient__ instance. The code below demonstrates this.
```python
board_items = client.get_boards('id', 'items.[id, name]', 'items.column_values.[*]', ids=[board_id])[0].items
```

Finally, moncli supports the use of nested arguments.  Say that a list of items were needed from a particular group.  This can easily be done using nested arguments as demonstrated below.
```python
board_items = client.get_boards('id', 'items.[id, name]', 'items.column_values.[*]', ids=[board_id], groups={'ids': [group_id]})[0].items
```

Using a combination of return field and argument techniques, there is no shortage of custom querying available.  So long as an entity method has an _*args_ and/or a _**kwargs_ input value, it supports the use of the techniques demonstrated above.


## Managing Boards ##
Boards are cornerstones for any Monday.com setup, and __Board__ objects are no exception containing functionality for general data management with columns, groups, and items.  The next sections below will provide some general tools regarding __Board__ management.

New boards are created with the __MondayClient__ instance using the _create_board_ method as shown in the example below. 
```python
# Import Boardkind enum for parameter input.
from moncli import BoardKind

# Create a new public board
board_name = 'New Public Board'
board_kind = BoardKind.public
new_board = client.create_board(board_name, board_kind)
```  

Existing boards are also retrieved with the __MondayClient__ using the _get_boards_ method using the _ids_ keyword argument as shown below.
```
board_ids = ['12345']
retrieved_boards = client.get_boards(ids=[board_ids])
```

When looking to retrieve only a single board by either id or name, the _get_board_ method is also available on the __MondayClient__ instance using either the _id_ or _name_ keyword argument as shown below.  
```python
# Retrieve a board by ID.
board_id = '12345'
board_by_id = client.get_board(id=board_id)

# Retrieve a board by Name
board_name = 'Existing Public Board'
retrieved_board = client.get_board(name='board_name')
```

__PLEASE NOTE:__ Querying boards by name is not a built-in feature for Monday.com and may be less performant that searching for a board by ID.

Finally, boards are archived using the _archive_board_ method on the __MondayClient__ instance as shown below.
```python
board_id = '12345'
archived_board = client.archive_board(board_id)
```

Additional information regarding the __Board__ object can be found in the [Board](#board) section below.  

## Working with Columns, Groups, and Items

### Adding and Getting Columns

Columns contain metadata that pertains to the data types available to current and future board items. Board columns are represented by the __Column__ object.  A new column is created from a __Board__ instance using the *add_column* method and returned as a __Column__ object as shown below.
```python
from moncli import ColumnType

new_column = board.add_column(title='New Text Column', column_type=ColumnType.text)
```

Columns are retrieved from a __Board__ instance using the *get_columns* method as shown below.
```python
columns = board.get_columns('id', 'title', 'type')
```

### Managing Groups

Groups contain lists of items within a board.  In moncli, these groups are realized as __Group__ objects are are retrieved from a __Board__ in the following way.
```python
groups = board.get_groups('id','name')
```

Groups are also created via a __Board__ instance, as shown below.
```python
group_name = 'New Group'
group = board.add_group(group_name, 'id', 'name')
```

Once created a group may be duplicated, archived or deleted in the following ways.
```python
# Duplicate a group.
duplicate_group = group.duplicate()

# Archive a group.
archived_group = group.archive()

# Delete a group.
deleted_group = group.delete()
```

### Using Items

Items in monday.com represent individual records containing column value data.  These items exist inside of the various board groups.  Items are created by either a __Board__ or __Group__ instance as shown below.  Please note that when creating items from a __Board__ instance, the item is placed into the topmost group if the *group_id* parameter is not specified.
```python
item_name = 'New Item 1'

# Add item via board.
group_id = 'group_1'
item = board.add_item(item_name, group_id=group_id)

# Add item via group.
item = group.add_item(item_name)
```

An __Item__ object can be created with column values using the optional *column_values* parameter.  Values for this parameter can be input as a dictionary in which each key represents the ID of the column to update and the value represents the value to add.  
``` python
column_values = {'text_column_1': 'New Text Value'}
new_item_with_values = board.add_item(item_name='New Item With Text Value', column_values=column_values)
```

Items are also retrieved by either a __MondayClient__, __Board__, or __Group__ instance via the *get_items* methods.  It is important to note that the __Client__ instance has access to all items created within the account that are accessible to the user.  When using a __Board__ or a __Group__ instance, only items accessible to the user within the respective board or group are available to query.

Additionally, the column values may also be easily requested by using the _get_column_values_ parameters when retrieving items from any __MondayClient__, __Board__, or __Group__ instance.
```python
# Retrieve the item.
item = client.get_items(ids=[item_id_as_int_or_string])

# Retrieve the item with column values
item = client.get_items(ids=[item_id_as_int_or_string], get_column_values=True)
```

Once an __Item__ instance is retrieved, it can be moved between groups, duplicated, archived, or deleted as shown in the example below.

```python
# Move item to group.
item.move_to_group('group_2')

# Duplicate item with updates
item.duplicate(with_updates=True)

# Archive an item.
item.archive()
 
# Delete an item.
item.delete()
```

If the particular board contains a _Subitems_ column, then subitems can be added to a particular using the _create_subitem_ method shown below:
```python
subitem = item.create_subitem(item_name, column_values=column_values_dict)
```

## Changing Column Values ##

The column values of an item may also be retrieved and updated from an __Item__ instance in the following way as shown below.  
```
# First get the column value.
# Index for item.column_values may be the column id, title, or the list index integer.
column_value = item.column_values['text_colunn_1']
# Update the column text
column_value.text_value = 'Update Text'
# Now update the column value in the item.
item.change_column_value(column_value)
```

Multiple column values are retrieved and updated from the __Item__ instance using the *change_multiple_column_values* and *get_column_values* methods respectively.  More information on these methods can be found below in the [Item](#item) section of this document.

## Posting Updates ##
Updates represent interactions between users within a monday.com account with respect to a given item and are represented in moncli as an __Update__ object.  __Update__ instances are retrieved using the *get_updates* method from either a __MondayClient__ instance, which can retrieve all updates within the account accessible to the login user, or an __Item__ instance, which only has access to updates within the particular item.  

Updates are added to an item using the *add_update* method from the __Item__ instance as shown below.
```python
update = item.add_update('Hello, World!')
```

Once created, replies are also added to an update using the *add_reply* method from the __Update__ instance as shown below.
```python
reply = update.add_reply('Right back at you!')
```

Finally updates are removed from the __Item__ instance using either the *delete_update* method for removing a specific update, or the *clear_all_updates* method to remove all updates on the item as shown below.
```python
# Remove one update
item.delete_update(update.id)

# Remove all updates
item.clear_all_updates()
```

More information regarding Updates and Replies can be found in the [Update](#update) and [Reply](#other-entities) sections in the documentation below.

## Uploading Files ##

Files, or assets, represent files uploaded to items via a file-type column or updates via the *add_file* method on both __Item__ and __Update__ objects. 

When adding files to an item, a file column via the __FileColumn__ object must be identified as the column in which to place the newly uploaded file.  This is demonstrated in the example below.
```python
# First get the file column.
file_column = item.get_column_value(id='file_column_1')
# Then upload the file.
asset = item.add_file(file_column, '/users/test/monday_files/test.jpg')
```

Adding files to an update only requires the file path of the file to upload as shown below.
```python
asset = update.add_file('/users/test/monday_files/test.jpg')
```

Files are retrieved using the *get_files* method available on any __MondayClient__, __Item__, or __Update__ instance.  It is important to note that all files within the account accessible to the user are retrieved from the __MondayClient__ instance, while only files within the respective item or update are retrieved for __Item__ and __Update__ instances respectively.

Currently, the monday.com API only supports removing all files from a file column within an item.  This is done using the *remove_files* method of the __Item__ instance in the example shown below.
```python
# First get the file column.
file_column = item.get_column_value(id='file_column_1')
# Then clear all files.
assets = item.remove_files(file_column)
```

To remove files from an update, the only option currently available is to delete the update containing the file.  This is done using the *delete_update* method via an __Item__ instance or directly on an __Update__ instance with the *delete* method.

More information regarding the __Asset__ object is found in the [File/Asset](#file) section of the documentation below.

# Moncli Entities #
The moncli client returns entities representing Monday.com objects after executing a successful request to the API.  These entities not only contain properties representing the return fields of the query/mutation, but also contain various methods for retrieving other related entities.   

Aside from required parameters, entity methods also contain an \*args parameter that allows for a collection of custom return field inputs. Simply add the name of the field to return (as defined by the monday.com query) as a string. To return nested fields, simply list out the full path of the field in dot notation (ex. 'items.id' will return items associated with the query with a populated _id_ property.   

Optional parameters for moncli entity methods are added as keyword arguments via the \*kwargs variable.

## MondayClient ##
This section contains all properties and methods contained within the __MondayClient__ object.  

### Properties ###
|Name        |Type               |Description                 |
|------------|:-----------------:|:---------------------------|
|me          |[User](#user)      |The client login user.      |

### Methods ###

**create_board**  
Create a new board.
Returns: [moncli.entities.Board](#board)

*Parameters*
| Name | Type | Description | 
|---|:------------:|:----------------|
|board_name    |str                      |The board's name.                           |
|board_kind    |moncli.enums.BoardKind   |The board's kind (public / private / share).|
|workspace_id  |str                      |Optional workspace id.                      |
|template_id   |str                      |Optional board template id.                 |

*Example*
```
>>> from moncli import BoardKind
>>> 
>>> board_name = 'New Public Board'
>>> board_kind = BoardKind.public
>>> new_board = client.create_board(board_name, board_kind, 'id', 'name')
>>> new_board
{'id': '12345', 'name': 'New Public Board'}
```

**get_boards**  
Get a collection of boards.  
Returns: [list[moncli.entities.Board]](#board)

*Parameters*
| Name | Type | Description | 
|---|:------------:|:----------------|
|limit (Optional)|int|Number of boards to get; the default is 25.|
|page (Optional)|int|Page number to get, starting at 1.|
|ids (Optional)|list[str]|A list of boards unique identifiers.|
|board_kind (Optional)|moncli.enums.BoardKind|The board's kind (public / private / share)|
|state|moncli.enums.State|The state of the board (all / active / archived / deleted), the default is active.|

*Example*
```
>>> ids = ['12345']
>>> boards = client.get_boards('id', 'name', ids=ids)
>>> boards
[{'id': '12345', 'name': 'New Public Board'}]
```

**get_board**  
Get a board by unique identifier or name.  
Returns: [moncli.entities.Board](#board)

*Parameters*
| Name | Type | Description | 
|---|:------------:|:----------------|
|id|str|The unique identifier of the board to retrieve.  NOTE: This parameter is mutually exclusive and cannot be used with 'name'.|
|name|str|The name of the board to retrieve.  NOTE: This parameter is mutially exclusive and cannot be used with 'id'.|

*Example*
```
>>> id = '12345
>>> board = client.get_board(id, None, 'id', 'name')
>>> board
{'id': '12345', 'name': 'New Public Board'}
>>>
>>> name = 'New Public Board'
>>> board = client.get_board(None, name, 'id', 'name')
>>> board
{'id': '12345', 'name': 'New Public Board'}
```

**get_board_by_id**  
Get a board by unique identifier.   
Returns: [moncli.entities.Board](#board)

*Parameters*
| Name | Type | Description | 
|---|:------------:|:----------------|
|id|str|The unique identifier of the board.|

*Example*
```
>>> id = '12345
>>> board = client.get_board_by_id(id, 'id', 'name')
>>> board
{'id': '12345', 'name': 'New Public Board'}
```


**get_board_by_name**  
Get a board by name.   
Returns: [moncli.entities.Board](#board)

*Parameters*
| Name | Type | Description | 
|---|:------------:|:----------------|
|name|str|The name of the board to retrieve.|

*Example*
```
>>> name = 'New Public Board
>>> board = client.get_board_by_name(name, 'id', 'name')
>>> board
{'id': '12345', 'name': 'New Public Board'}
```

**archive_board**  
Archive a board.   
Returns: [moncli.entities.Board](#board)

*Parameters*
| Name | Type | Description | 
|---|:------------:|:----------------|
|board_id|str|The board's unique identifier.|

*Example*
```
>>> id = '12345'
>>> archived_board = client.archive_board(id, 'id', 'name', 'state')
>>> archived_board
{'id': '12345', 'name': 'New Public Board', 'state': 'archived'}
```

**get_assets**  
Get a collection of assets by IDs.   
Returns: [list[moncli.entities.Asset]](#file)

*Parameters*
| Name | Type | Description | 
|---|:------------:|:----------------|
|ids|list[str]|Ids of the assets/files you want to get.|

*Example*
```
>>> assets_ids = ['12345678']
>>> assets = client.get_assets(assets_ids, 'id', 'name', 'public_url')
>>> assets
[{'id': '12345678', 'name': 'test.jpg', 'public_url': 'https://test.monday.com/files/test.jpg'}]
```

**get_items**  
Get a collection of items.     
Returns: [list[moncli.entities.Item]](#item)

*Parameters*
| Name | Type | Description | 
|---|:------------:|:----------------|
|get_column_values (Optional)|bool|Retrieves all item column values if set to `True`.|
|limit (Optional)|int|Number of items to get; the default is 25.|
|page (Optional)|int|Page number to get, starting at 1.|
|ids (Optional)|list[str]|A list of items unique identifiers.|
|newest_first (Optional)|bool|Get the recently created items at the top of the list.|

*Example*
```
>>> item_ids = ['123456']
>>> items = client.get_items('id', 'name', ids=ids)
>>> items
[{'id': '123456', 'name': 'New Item'}]
```

**get_updates**  
Get a collection of updates.  
Returns: [list[moncli.entities.Update]](#update)

*Parameters*
| Name | Type | Description | 
|---|:------------:|:----------------|
|limit (Optional)|int|Number of updates to get; the default is 25.|
|page (Optional)|int|Page number to get, starting at 1.|

*Example*
```
>>> updates = client.get_updates('id', 'text_body')
>>> updates
[{'id': '1234567', 'text_body': 'Hello, World!'}]
```

**delete_update**  
Delete an update.   
Returns: [moncli.entities.Update](#update)

*Parameters*
| Name | Type | Description | 
|---|:------------:|:----------------|
|id|str|The update's unique identifier.|

*Example*
```
>>> update_id = '1234567'
>>> deleted_update = client.delete_update(update_id, 'id','text_body')
>>> deleted_update
{'id': '1234567', 'text_body': 'Hello, World!'}
```

**clear_item_updates**  
Clear an item's updates.     
Returns: [moncli.entities.Item](#item)

*Parameters*
| Name | Type | Description | 
|---|:------------:|:----------------|
|item_id|str|The item's unique identifier.|

*Example*
```
>>> item_id = '123456'
>>> item = client.clear_item_updates(item_id, 'id', 'name', 'updates.id')
>>> item
{'id': '123456', 'name': 'New Item', 'updates': []}
```

**create_notification**  
Create a new notification.  
Returns: [moncli.entities.Notification](#other-entities)

*Parameters*
| Name | Type | Description | 
|---|:------------:|:----------------|
|text|str|The notification text.|
|user_id|str|The user's unique identifier.|
|target_id|str|The target's unique identifier.|
|target_type|moncli.enums.NotificationTargetType|The target's type (Project / Post)|
|payload|json|The notification payload.|

*Example*
```
>>> from moncli.enums import NotificationTargetType
>>>
>>> text = 'Hello, World!'
>>> user_id = '1234'
>>> target_id = '1235'
>>> notification_type = NotificationTargetType.Post
>>> notification = client.create_notification(text, user_id, target_id, notification_type, 'id', 'text')
>>> notification
{'id': '123456789', 'text': 'Hello, World!'}
```

**create_or_get_tag**  
Create a new tag or get it if it already exists.    
Returns: [moncli.entities.Tag](#other-entities)

*Parameters*
| Name | Type | Description | 
|---|:------------:|:----------------|
|tag_name|str|The new tag's name|
|board_id (Optional)|str|The private board id to create the tag at (not needed for public boards).|

*Example*
```
>>> tag_name = 'New Tag'
>>> tag = client.create_or_get_tag(tag_name, 'id', 'name')
>>> tag
{'id': '1234567890', 'name': 'New Tag'}
```

**get_tags**  
Get a collection of tags.  
Returns: [list[moncli.entities.Tag]](#other-entities)

*Parameters*
| Name | Type | Description | 
|---|:------------:|:----------------|
|ids (Optional)|list[str]|The list of tags unique identifiers.|

*Example*
```
>>> tags_ids = ['1234567890']
>>> tags = client.get_tags('id','name', ids=tags_ids)
>>> tags
[{'id': '1234567890', 'name': 'New Tag'}]
```

**get_users**  
Get a collection of users.  
Returns: [list[moncli.entities.User]](#user)

*Parameters*
| Name | Type | Description | 
|---|:------------:|:----------------|
|ids (Optional)|list[str]|A list of users unique identifiers.|
|kind (Optional)|moncli.entities.UserKind|The kind to search users by (all / non_guests / guests / non_pending).|
|newest_first (Optional)|bool|Get the recently created users at the top of the list.|
|limit (Optional)|int|Number of users to get.|

*Example*
```
>>> ids = ['1234']
>>> users = client.get_users('id', 'name', ids=ids)
>>> users
[{'id': '1234', 'name': 'Test User'}]
```

**get_teams**  
Get a collection of teams.  
Returns: [list[moncli.entities.Team]](#user)

*Parameters*
| Name | Type | Description | 
|---|:------------:|:----------------|
|ids (Optional)|list[str]|A list of teams unique identifiers.|

*Example*
```
>>> ids = ['123']
>>> teams = client.get_teams('id', 'name', ids=ids)
>>> teams
{'id': '123', 'name': 'Test Team'}
```

**get_me**  
Get the conected user's information.   
Returns: [moncli.entities.User](#user)

*Example*
```
>>> user = client.get_me('id','name')
>>> user
{'id': '1234', 'name': 'Test User'}
```

**get_account**  
Get the connected user's account.   
Returns: [moncli.entities.Account](#account)

*Example*
```
>>> account = client.get_account('name', 'first_day_of_the_week')
>>> account
{'name': 'Test Account', 'first_day_of_the_week': 'monday'}
```

**create_workspace**  
Create a new workspace.   
Returns: [moncli.entities.Workspace](#other-entities)

*Parameters*
| Name | Type | Description | 
|---|:------------:|:----------------|
|name|str|The workspace's name.|
|kind|moncli.enums.WorkspaceKind|The workspace's kind (open / closed)|
|description (Optional)|str|The workspace's description.|

*Example*
```
>>> from moncli.enums import WorkspaceKind
>>>
>>> name = 'New Workspace'
>>> kind = WorkspaceKind.open
>>> workspace = client.create_workspace(name, kind, 'id', 'name')
>>> workspace
{'id': '12', 'name': 'New Workspace'}
```

## Board ##
This section contains all properties and methods contained within the __Board__ object.  

### Properties ###
|Name        |Type               |Description                 |
|------------|:-----------------:|:---------------------------|
|activity_logs|[list[moncli.entities.ActivityLog]](#other-entities)|The board log events.|
|board_folder_id|str|The board's folder unique identifier.|
|board_kind|str|The board's kind (public / private / share).|
|columns|[list[moncli.entities.Column]](#other-entities)|The board's visible columns.|
|communication|str|Get the board communication value - typically meeting ID.|
|description|str|The board's description.|
|groups|[list[moncli.entities.Group]](#group)|The board's visible groups.|
|id|str|The unique identifier of the board.|
|items|[list[moncli.entities.Item]](#item)|The board's items (rows).|
|name|str|The board's name.|
|owner|[moncli.entities.User](#user)|The owner of the board.|
|permissions|str|The board's permissions.|
|pos|str|The board's position.|
|state|str|The board's state (all / active / archived / deleted).|
|subscribers|[list[moncli.entities.User]](#user)|The board's subscribers.|
|tags|[list[moncli.entities.Tag]](#other-entities)|The board's specific tags.
|top_group|[moncli.entities.Group](#group)|The top group at this board.
|updated_at|str|The last time the board was updated at (ISO8601 DateTime).|
|updates|[list[moncli.entities.Update]](#update)|The board's updates.
|views|[list[moncli.entities.BoardView]](#other-entities)|The board's views.|
|workspace|[moncli.entities.Workspace](#other-entities)|The workspace that contains this board (null for main workspace).|
|workspace_id|str|The board's workspace unique identifier (null for main workspace).

### Methods ###

**get_activity_logs**  
Get the board log events.   
Returns: [list[moncli.entities.ActivityLog]](#other-entities)

*Parameters*
| Name | Type | Description | 
|---|:------------:|:----------------|
|limit|int|Number of items to get, the default is 25.|
|page|int|Page number to get, starting at 1.|
|user_ids|list[str]|User ids to filter.|
|column_ids|list[str]|Column ids to filter.|
|group_ids|list[str]|Group ids to filter.|
|item_ids|list[str]|Item id to filter|
|from|str|From timespamp (ISO8601).|
|to|str|To timespamp (ISO8601).|

*Example*
```
>>> activity_logs = board.get_activity_logs('id','data')
>>> activity_logs
[{'id': '12345678901', 'data': 'INSERT_COLIMN_DATA_HERE'}]
```

**get_views**  
Get the board's views.   
Returns: [list[moncli.entities.BoardView]](#other-entities)

*Parameters*
| Name | Type | Description | 
|---|:------------:|:----------------|
|ids (Optional)|str|The list of view unique identifiers.|
|type (Optional)|str|The view's type.|

*Example*
```
>>> views = board.get_views('id', 'name')
>>> views
[{'id': 'test_view_1', 'name': 'Test View 1'}]
```

**add_subscribers**  
Add subscribers to this board.   
Returns: list[moncli.entities.User]](#user)

*Parameters*
| Name | Type | Description | 
|---|:------------:|:----------------|
|user_ids|list[str]|User ids to subscribe to a board.|
|kind (Optional)|moncli.enums.SubscriberKind|Subscribers kind (subscriber / owner).|

*Example*
```
>>> user_ids = ['1234']
>>> subscribers = board.add_subscribers(user_ids, 'id', 'name')
>>> subscribers
[{'id': '1234', 'name': 'Test User'}]
```

**get_subscribers**  
Get board subscribers.   
Returns: list[moncli.entities.User]](#user)

*Example*
```
>>> subscribers = board.get_subscribers('id', 'name')
>>> subscribers
[{'id': '1234', 'name': 'Test User'}]
```

**delete_subscribers**  
Remove subscribers from the board.   
Returns: list[moncli.entities.User]](#user)

*Parameters*
| Name | Type | Description | 
|---|:------------:|:----------------|
|user_ids|list[str]|User ids to unsubscribe from board.

*Example*
```
>>> user_ids = ['1234']
>>> subscribers = board.delete_subscribers(user_ids, 'id', 'name')
>>> subscribers
[{'id': '1234', 'name': 'Test User'}]
```

**add_column**  
Create a new column in board.   
Returns: [moncli.entities.Column](#other-entities)

*Parameters*
| Name | Type | Description | 
|---|:------------:|:----------------|
|title|str|The new column's title.|
|column_type|moncli.enums.ColumnType|The type of column to create.|
|defaults (Optional)|json|The new column's defaults.|

*Example*
```
>>> from moncli.enums import ColumnType
>>>
>>> title = 'New Text Column'
>>> column_type = ColumnType.text
>>> column = board.add_column(title, column_type, 'id','name')
>>> column
{'id': 'text_column_1', 'name': 'New Text Column'}
```

**get_columns**  
Get the board's visible columns.   
Returns: [list[moncli.entities.Column]](#other-entities)

*Parameters*
| Name | Type | Description | 
|---|:------------:|:----------------|
|ids (Optional)|str|A list of column unique identifiers.|

*Example*
```
>>> columns = board.get_columns()
>>> columns
{'id': 'text_column_1', 'name': 'New Text Column'}
```

**add_group**  
Creates a new group in the board.   
Returns: [moncli.entities.Group](#group)

*Parameters*
| Name | Type | Description | 
|---|:------------:|:----------------|
|group_name|str|The name of the new group.|

*Example*
```
>>> group_name = 'New Group'
>>> group = board.add_group(group_name, 'id', 'name')
{'id': 'group_1', 'name': 'New Group'}
```

**get_groups**  
Get the board's visible groups.   
Returns: [list[moncli.entities.Group]](#group)

*Parameters*
| Name | Type | Description | 
|---|:------------:|:----------------|
|ids (Optional)|list[string]|A list of group unique identifiers.|

*Example*
```
>>> groups = board.get_groups('id', 'name')
[{'id': 'group_1', 'name': 'New Group'}]
```

**get_group**  
Get a group belonging to the board by ID or title.   
Returns: [moncli.entities.Group](#group)

*Parameters*
| Name | Type | Description | 
|---|:------------:|:----------------|
|id|str|The group's unique identifier.  NOTE: This parameter is mutually exclusive and cannot be used with 'title'.|
|title|str|The group's title.  NOTE: This parameter is mutually exclusive and cannot be used with 'id'.|

*Example*
```
>>> # Get group by id.
>>> group_id = 'group_1'
>>> group = board.get_group(group_id, None, 'id', 'name')
{'id': 'group_1', 'name': 'New Group'}
>>>
>>> # Get group by name.
>>> group_name = 'New Group'
>>> group = board.get_group(None, group_name, 'id', 'name')
{'id': 'group_1', 'name': 'New Group'}
```

**add_item**  
Create a new item in the board.   
Returns: [moncli.entities.Item](#item)

*Parameters*
| Name | Type | Description | 
|---|:------------:|:----------------|
|item_name|str|The new item's name.|
|get_column_values (Optional)|bool|Retrieves all item column values if set to `True`.|
|group_id (Optional)|str|The group's unique identifier.|
|column_values (Optional)|json|The column values of the new item.|
                
*Example*
```
>>> item_name = 'New Item'
>>> item = board.add_item(item_name, 'id', 'name')
>>> item
{'id': '1234567', 'name': 'New Item'}
```

**get_items**  
Get the board's items (rows).   
Returns: [list[moncli.entities.Item]](#item)

*Parameters*
| Name | Type | Description | 
|---|:------------:|:----------------|
|get_column_values (Optional)|bool|Retrieves all item column values if set to `True`.|
|ids (Optional)|list[str]|The list of items unique identifiers.|
|limit (Optional)|int|Number of items to get.|
|page (Optional)|int|Page number to get, starting at 1.|
*Example*
```
>>> items = board.get_items('id', 'name')
>>> items
[{'id': '1234567', 'name': 'New Item'}]
```

**get_items_by_column_values**  
Search items in this board by their column values.   
Returns: [list[moncli.entities.Item]](#item)

*Parameters*
| Name | Type | Description | 
|---|:------------:|:----------------|
|column_value|moncli.entites.ColumnValue|The column value to search on.|
|get_column_values (Optional)|bool|Retrieves all item column values if set to `True`.|
|limit (Optional)|int|Number of items to get.|
|page (Optional)|int|Page number to get, starting at 1.|
|column_id (Optional)|str|The column's unique identifier.|
|column_value (Optional)|str|The column value to search items by.|
|column_type (Optional)|str|The column type.|
|state (Optional)|moncli.enumns.State|The state of the item (all / active / archived / deleted), the default is active.|

*Example*
```
>>> column_id = 'test_column'
>>> column_value = board.get_column_value(column_id)
>>> column_value.text = 'Search Text'
>>> items = board.get_items_by_column_values(column_value, 'id', 'name')
>>> items
[{'id': '1234567', 'name': 'New Item'}]
```

**get_items_by_multiple_column_values**  
Search items in this board by multiple values for a single column.   
Returns: [list[moncli.entities.Item]](#item)

*Parameters*
| Name | Type | Description | 
|---|:------------:|:----------------|
|column|moncli.entites.Column|The column to search on.|
|column_values|list[str]|The list of `str` column values upon which to search.|
|get_column_values (Optional)|bool|Retrieves all item column values if set to `True`.|
|limit (Optional)|int|Number of items to get.|
|page (Optional)|int|Page number to get, starting at 1.|
|column_id (Optional)|str|The column's unique identifier.|
|column_value (Optional)|str|The column value to search items by.|
|column_type (Optional)|str|The column type.|
|state (Optional)|moncli.enumns.State|The state of the item (all / active / archived / deleted), the default is active.|

*Example*
```
>>> column_name = 'Users'
>>> column = board.columns[column_name]
>>> items = board.get_items_by_multiple_column_values(column, ['User 1', 'User 2'], 'id', 'name')
>>> items
[{'id': '1234567', 'name': 'User 1'}, {'id': '1234568', 'name': 'User 2'}]
```

**get_column_value**  
Create a column value from a board's column.   
Returns: [moncli.entities.ColumnValue](#working-with-column-values)

*Parameters*
| Name | Type | Description | 
|---|:------------:|:----------------|
|id|str|The column's unique identifier. NOTE: This parameter is mutually exclusive and cannot be used with 'title'|
|title|str|The column's title. NOTE: This parameter is mutually exclusive and cannot be used with 'id'|

*Example*
```
>>> column_value = board.get_column_value('test_column', 'Test Column')
>>> column_value
{'id': 'test_column', 'name': 'Test Column', 'value': '{\"text\": \"Test Value\"}'}
```

**create_webhook**  
Create a new webhook.   
Returns: [moncli.entities.Webhook](#other-entities)

*Parameters*
| Name | Type | Description | 
|---|:------------:|:----------------|
|url|str|The webhook URL.|
|event|moncli.enums.WebhookEventType|The event to listen to (incoming_notification / change_column_value / change_specific_column_value / create_item / create_update).|
|config (Optional)|dict|The webhook config.|

*Example*
```
>>> from moncli.enums import WebhookEventType
>>>
>>> url = 'http://test.website.com/webhook/test'
>>> event = WebhookEventType.create_item
>>> webhook = board.create_webhook(url, event, 'id', 'board_id')
>>> webhook
{'id': '2345', 'board_id': '12345'}
>>>
>>> # Create a webhook using the config parameter.
>>> event = WebhookEventType.change_specific_column_value
>>> config = {'columnId': 'column_1'}
>>> webhook = board.create_webhook(url, event, 'id', 'board_id', config=config)
>>> webhook
{'id': '2346', 'board_id': '12345'}
```

**delete_webhook**  
Delete a new webhook.   
Returns: [moncli.entities.Webhook](#other-entities)

*Parameters*
| Name | Type | Description | 
|---|:------------:|:----------------|
|id|str|The webhook's unique identifier.|

*Example*
```
>>> webhook_id = '2345'
>>> webhook = board.delete_webhook(webhook_id, 'id', 'board_id')
>>> webhook
{'id': '2345', 'board_id': '12345'}
```

**get_workspace**  
Get the board's workspace that contains this board (null for main workspace).   
Returns: [moncli.entities.Workspace](#other-entities)

*Example*
```
>>> workspace = board.get_workspace('name', 'kind')
>>> workspace
{'name': 'New Workspace', 'kind': 'open'}
```

## Group ##
This section contains all properties and methods contained within the __Group__ object.  

### Properties ###
|Name        |Type               |Description                 |
|------------|:-----------------:|:---------------------------|
|archived|bool|Is the group archived or not.|
|color|str|The group's color.|
|deleted|bool|Is the group deleted or not.|
|id|str|The group's unique identifier.|
|items|[list[moncli.entities.Item]]|The items in the group.|
|position|str|The group's position in the board.|
|title|str|The group's title.|
            
### Methods ###

**duplicate**  
Duplicate this group.  
Returns: [moncli.entities.Group](#group)

*Parameters*
| Name | Type | Description | 
|---|:------------:|:----------------|
|add_to_top (default=False)|bool|Should the new group be added to the top.|
|group_title (Optional)|str|The group's title.|

*Example*
```
>>> duplicate = group.duplicate('id', 'name')
>>> duplicate
{'id': 'group_2', 'name': 'New Group (Duplicate)'}
```

**archive**  
Archives this group.  
Returns: [moncli.entities.Group](#group)

*Example*
```
>>> archived_group = group.archive('id', 'name', 'archived')
>>> archived_group
{'id': 'group_1', 'name': 'New Group', 'archived': True}
```

**delete**  
Delete this group.  
Returns: [moncli.entities.Group](#group)

*Example*
```
>>> deleted_group = group.delete('id', 'name', 'deleted')
>>> archived_group
{'id': 'group_1', 'name': 'New Group', 'deleted': True}
```

**add_item**  
Add item to this group.  
Returns: [moncli.entities.Item](#item)

*Parameters*
| Name | Type | Description | 
|---|:------------:|:----------------|
|item_name|str|The new item's name.|
|column_values (Optional)|json|The column values of the new item.|

*Example*
```
>>> item_name = 'New Item 1'
>>> item = group.add_item(item_name, 'id', 'name')
>>> item
{'id': 1234567', 'name': 'New Item 1}
```

**get_items**  
Get items from this group.  
Returns: [list[moncli.entities.Item]](#item)

*Parameters*
| Name | Type | Description | 
|---|:------------:|:----------------|
|limit (Optional)|int|Number of items to get; the default is 25.|
|page (Optional)|int|Page number to get, starting at 1.|
|ids (Optional)|list[str]|A list of items unique identifiers.|
|newest_first (Optional)|bool|Get the recently created items at the top of the list.|

*Example*
```
>>> items = group.get_items('id', 'name')
>>> items
[{'id': '1234567', 'name': 'New Item 1'}]
```

## Item ##
This section contains all properties and methods contained within the __Board__ object.  

### Properties ###
|Name        |Type               |Description                 |
|------------|:-----------------:|:---------------------------|
|assets|[list[moncli.entities.Asset]](#file)|The item's assets/files.|
|board|[moncli.entities.Board](#board)|The board that contains this item.|
|column_values|[list[moncli.entities.ColumnValue]](#column-values)|The item's column values.|
|created_at|str|The item's create date.|
|creator|[moncli.entities.User](#user)|The item's creator.|
|creator_id|str|The item's unique identifier.|
|group|[moncli.entities.Group](#group)|The group that contains this item.|
|id|str|The item's unique identifier.|
|name|str|The item's name.|
|state|str|The board's state (all / active / archived / deleted)|
|subscriber|[moncli.entities.User](#user)|The pulse's subscribers.|
|updated_at|str|The item's last update date.|
|updates|[moncli.entities.Update](#update)|The item's updates.|

### Methods ###

**add_file**  
Add a file to a column value.  
Returns: [moncli.entities.Asset](#file)  

*Parameters*
| Name | Type | Description | 
|---|:------------:|:----------------|
|file_column|[moncli.entities.FileValue](#column-values)|The file column value to be updated.|
|file_path|str|The file path.|

*Example*
```
>>> file_column = item.get_column_value(id='file_column_1')
>>> file_path = '/users/test/monday_files/test.jpg'
>>> asset = item.add_file(file_column, file_path, 'id', 'name', 'url')
>>> asset
{'id': '1234567890', 'name': 'test.jpg', 'url': 'https://test.monday.com/files/test.jpg'}
```

**get_files**  
Retrieves the file assets for the login user's account.  
Returns: [list[moncli.entities.Asset]](#file)  

*Parameters*
| Name | Type | Description | 
|---|:------------:|:----------------|
|column_ids (optional)|list[str]|A list of column IDs from which to retrieve file assets.|

*Example*
```
>>> assets = item.get_files('id', 'name', 'url')
>>> assets
[{'id': '1234567890', 'name': 'test.jpg', 'url': 'https://test.monday.com/files/test.jpg'}]
```

**remove_files**  
Removes files from a column value.  
Returns: [list[moncli.entities.Asset]](#file)  

*Parameters*
| Name | Type | Description | 
|---|:------------:|:----------------|
|file_column|moncli.entities.FileValue|The file column value to be updated.|

*Example*
```
>>> file_column = item.get_column_value(id='file_column_1')
>>> item = item.remove_files(file_column, 'id', 'name')
>>> item
{'id': '1234567', 'name': 'New Item 1'}
```

**get_board**  
Get the board that contains this item.  
Returns: [moncli.entities.Board](#board)  

*Example*
```
>>> board = item.get_board('id', 'name')
>>> board
{'id': '12345', 'name': 'New Public Board'}
```

**get_creator**  
Get the item's creator.  
Returns: [moncli.entities.User](#user)  

*Example*
```
>>> creator = item.get_creator('id', 'name')
>>> creator
{'id': '1234', 'name': 'Test User'}
```

**get_column_values**  
Get the item's column values.  
Returns: [list[moncli.entities.ColumnValue]](#column-values)  

*Example*
```
>>> column_values = item.get_column_values('id', 'title')
>>> column_values
[{'id': 'text_column_1', 'title': 'New Text Column'}]
```

**get_column_value**  
Get an item's column value by ID or title.  
Returns: [moncli.entities.ColumnValue](#column-values)  

*Parameters*
| Name | Type | Description | 
|---|:------------:|:----------------|
|id|str|The column's unique identifier. NOTE: This parameter is mutually exclusive and cannot be used with 'title'.|
|title|str|The column's title. NOTE: This parameter is mutually exclusive and cannot be used with 'id'.|

*Example*
```
>>> # Get column value by id.
>>> column_id = 'text_column_1'
>>> column_value = item.get_column_value(id=column_id)
>>> column_value
{'id': 'text_column_1', 'title': 'New Text Column'}
>>> # Get column value by title.
>>> column_title = 'New Text Column'
>>> column_value = item.get_column_value(title=column_title)
>>> column_value
{'id': 'text_column_1', 'title': 'New Text Column'}
```

**change_column_value**  
Change an item's column value.  
Returns: [moncli.entities.Item](#item)  

*Parameters*
| Name | Type | Description | 
|---|:------------:|:----------------|
|column_value|[moncli.entities.ColumnValue](#column-values)|The column value to update.|

*Example*
```
>>> # Get and update column value before changing it.
>>> column_value = item.get_column_value(id='text_column_1')
>>> column_value.text = 'Updated Text'
>>> item.change_column_value(column_value)
```

**change_multiple_column_values**  
Change the item's column values.  
Returns: [moncli.entities.Item](#item)  

*Parameters*
| Name | Type | Description | 
|---|:------------:|:----------------|
|column_values|[list[moncli.entities.ColumnValue]](#column-values) / dict|The column value to update. NOTE: This value can either be a list of moncli.entities.ColumnValue objects or a formatted dictionary.|

*Example*
```
>>> # Get and update column value before changing it.
>>> column_value = item.get_column_value(id='text_column_1')
>>> column_value.text = 'Updated Text'
>>> # Update column value as ColumnValue list.
>>> item.change_multiple_column_values([column_value])
>>> # Update column value as dict.
>>> item.change_multiple_column_values({'text': 'Updated Text'})
```

**create_subitem**  
Create subitem.   
Returns: [moncli.entities.Item](#item)  

*Parameters*
| Name | Type | Description | 
|---|:------------:|:----------------|
|item_name|str|The new item's name.|
|column_values (Optional)|json|The column values of the new item.|

*Example*
```
>>> item_name = 'New Subitem'
>>> subitem = item.create_subitem(item_name, 'id', 'name', 'board.name')
>>> subitem
{'id': '1234568', 'name': 'New Subitem', 'board': {'name': 'Some monday.com-generated Board'}}
```

**move_to_group**  
Move item to a different group.  
Returns: [moncli.entities.Item](#item)  

*Parameters*
| Name | Type | Description | 
|---|:------------:|:----------------|
|group_id|str|The group's unique identifier.|

*Example*
```
>>> group_id = 'group_2'
>>> item = item.move_to_group(group_id, 'id', 'group.id', 'group.name')
>>> item
{'id': '1234567', 'group':{'id': 'group_2', 'name': New Group 2'}}
```

**archive**  
Archive this item.  
Returns: [moncli.entities.Item](#item)  

*Example*
```
>>> item = item.archive('id', 'state')
>>> item
{'id': '1234567', 'state': 'archived'}
```

**delete**  
Delete this item.  
Returns: [moncli.entities.Item](#item)  

*Example*
```
>>> item = item.delete('id', 'state')
>>> item
{'id': '1234567', 'state': 'deleted'}
```

**duplicate**  
Duplicate this item.  
Returns: [moncli.entities.Item](#item)  

*Parameters*
| Name | Type | Description | 
|---|:------------:|:----------------|
|with_updates (Optional)|bool|Duplicate with the item's updates.|

*Example*
```
>>> duplicate = item.duplicate('id', 'name')
>>> duplicate
{'id': '1234568','name': 'New Item 2'}
```

**add_update**  
Create a new update for this item.  
Returns: [moncli.entities.Update](#update)  

*Parameters*
| Name | Type | Description | 
|---|:------------:|:----------------|
|body|str|The update text.|
|parent_id (Optional)|str|The parent post identifier.|

*Example*
```
>>> body = 'Hello, World!'
>>> update = item.add_update(body, 'id', 'text_body')
>>> update
{'id': '123456781', 'text_body': 'Hello, World!'}
```

**get_updates**  
Get updates for this item.  
Returns: [moncli.entities.Update](#update)  

*Parameters*
| Name | Type | Description | 
|---|:------------:|:----------------|
|limit (Optional)|int|Number of updates to get; the default is 25.|
|page (Optional)|int|Page number to get, starting at 1.|

*Example*
```
>>> updates = item.get_updates()
>>> updates 
[{'id': '123456781', 'text_body': 'Hello, World!'}]
```

**delete_update**   
Delete item update.  
Returns: [moncli.entities.Update](#update)  

*Parameters*
| Name | Type | Description | 
|---|:------------:|:----------------|
|update_id|str|The update's unique identifier.|       

*Example*
```
>>> update_id = '123456781'
>>> item.delete_update(update_id)
```

**clear_updates**  
Clear all updates for item.
Returns: [moncli.entities.Item](#item)  

*Example*
```
>>> item = item.clear_updates('id', 'updates.id')
>>> item
{'id': '123456781', 'updates': []}
```

**get_activity_logs**  
Get the items event logs.   
Returns: [list[moncli.entities.ActivityLog]](#other-entities)

*Parameters*
| Name | Type | Description | 
|---|:------------:|:----------------|
|limit|int|Number of items to get, the default is 25.|
|page|int|Page number to get, starting at 1.|
|user_ids|list[str]|User ids to filter.|
|column_ids|list[str]|Column ids to filter.|
|group_ids|list[str]|Group ids to filter.|
|item_ids|list[str]|Item id to filter|
|from|str|From timespamp (ISO8601).|
|to|str|To timespamp (ISO8601).|

*Example*
```
>>> activity_logs = item.get_activity_logs('id','data')
>>> activity_logs
[{'id': '12345678901', 'data': 'INSERT_COLIMN_DATA_HERE'}]
```

## Update ##

### Properties ###
|Name        |Type               |Description                 |
|------------|:-----------------:|:---------------------------|
|assets|[list[moncli.entities.Asset]](#file)|The update's assets/files.|
|body|str|The update's html formatted body.|
|created_at|str|The update's creation date.|
|creator|moncli.entities.User|The update's creator.|
|creator_id|str|The unique identifier of the update creator.|
|id|str|The update's unique identifier.|
|item_id|str|The update's item ID.|
|replies|[list[moncli.entities.Reply]](#other-entities)|The update's replies.|
|text_body|str|The update's text body.|
|updated_at|str|The update's last edit date.|


### Methods ###

**get_creator**  
Get the update's creator.  
Returns: [moncli.entities.User](#user)      

*Example*
```
>>> creator = update.get_creator('id', 'name')
>>> creator
{'id': '1234', 'name': 'Test User'}
```

**add_reply**  
Add reply to update.  
Returns: [moncli.entities.Reply](#other-entities)

*Parameters*
| Name | Type | Description | 
|---|:------------:|:----------------| 
|body|str|The text body of the reply.|

*Example*
```
>>> body = 'Right back at you!'
>>> update.add_reply(body)
```

**get_replies**  
Add reply to update.  
Returns: [moncli.entities.Reply](#other-entities)   

*Example*
```
>>> replies = update.get_replies('text_body')
>>> replies
{'text_body': 'Right back at you!'}
```

**add_file**  
Add a file to update.  
Returns: [moncli.entities.Reply](#other-entities)

*Parameters*
| Name | Type | Description | 
|---|:------------:|:----------------|   
|file_path|str|The path to the file to upload.|  

*Example*
```
>>> file_path = '/users/test/monday_files/test.jpg'
>>> asset = update.add_file(file_path, 'name', 'url')
>>> asset
{'name': 'test.jpg', 'url': 'https://test.monday.com/files/test.jpg'}
```

**get_files**  
Get update's files.    
Returns: [moncli.entities.Reply](#other-entities)
    
*Example*
```
>>> assets = update.get_files('name', 'url')
>>> assets
[{'name': 'test.jpg', 'url': 'https://test.monday.com/files/test.jpg'}]
```

**delete**
Delete an update.  
Returns: [moncli.entities.Reply](#other-entities)  

*Example*
```
>>> update.delete()
```

## File ##

### Properties ###
|Name        |Type               |Description                 |
|------------|:-----------------:|:---------------------------|
|id|str|The file's unique identifier.|
|created_at|str|The file's creation date.|
|file_extension|str|The file's extension.|
|file_size|int|The file's size in bytes.|
|name|str|The file's name.|
|public_url|str|Public url to the asset, valid for 1 hour.|
|uploaded_by|moncli.entities.User|The user who uploaded the file.|
|url|str|The file url.|
|url_thumbnail|str|Url to view the asset in thumbnail mode. Only available for images.|

### Methods ###

**get_uploaded_by_user**  
Get the user who uploaded the file.  
Returns: [moncli.entities.User](#user)  

*Example*
```
>>> uploaded_by = asset.get_uploaded_by_user('id', 'name')
>>> uploaded_by
{'id': '1234', 'name': 'Test User'}
```

## User ##

### Properties ###
|Name        |Type               |Description                 |
|------------|:-----------------:|:---------------------------|
|account|moncli.entities.user.Account|The user's account.|
|birthday|str|The user's birthday.|
|country_code|str|The user's country code.|
|created_at|str|The user's creation date.|
|email|str|The user's email.|
|enabled|bool|Is the user enabled or not.|
|id|str|The user's unique identifier.|
|is_guest|bool|Is the user a guest or not.|
|is_pending|bool|Is the user a pending user.|
|is_view_only|bool|Is the user a view only user or not.|
|join_date|str|The date the user joined the account.|
|location|str|The user' location.|
|mobile_phone|str|The user's mobile phone number.|
|name|str|The user's name.|
|phone|str|The user's phone number.|
|photo_original|str|The user's photo in the original size.|
|photo_small|str|The user's photo in small size (150x150).|
|photo_thumb|str|The user's photo in thumbnail size (100x100).|
|photo_thumb_small|str|The user's photo in small thumbnail size (50x50).|
|photo_tiny|str|The user's photo in tiny size (30x30).|
|teams|[list[moncli.entities.user.Team]](#other-entities)|The teams the user is a member in.|
|time_zone_identifier|str|The user's time zone identifier.|
|title|str|The user's title.|
|url|str|The user's profile url.|
|utc_hours_diff|int|The user's UTC hours difference.|

### Methods ###

**get_account**  
Get the user's account.   
Returns: [moncli.entities.Account](#other-entities)

*Example*
```
>>> account = user.get_account('id', 'name')
>>> account
{'id': '1', 'name': 'Test Account'}
```

**get_teams**  
Get teams the user is a member in.  
Returns: [list[moncli.entities.Team]](#other-entities)

*Example*
```
>>> teams = user.get_teams('id', 'name')
>>> teams
[{'id': '12', 'name': 'Test Team'}]
```

**send_notification**  
Create a new notification.  
Returns: [moncli.entities.Notification](#other-entities)

*Parameters*
| Name | Type | Description | 
|---|:------------:|:----------------|
|text|str|The notification text.|
|target_id|str|The target's unique identifier.|
|target_type|moncli.enums.NotificationTargetType|The target's type (Project / Post)|
|payload (Optional)|json|The notification payload.|

*Example*
```
>>> from moncli.enums import NotificationTargetType
>>>
>>> text = 'Hello, World!'
>>> target_id = '1235'
>>> notification_type = NotificationTargetType.Post
>>> notification = user.create_notification(text, target_id, notification_type, 'id', 'text')
>>> notification
{'id': '123456789', 'text': 'Hello, World!'}
```

# Other Entities #
This section contains property and method information of other entities available using moncli.

## Board View ##

### Properties ###
|Name        |Type               |Description                 |
|------------|:-----------------:|:---------------------------|
|account_id|str|The user's payment account.|
|created_at|str|The activity log's created date.|
|data|str|The item's column values in string form.|
|entity|str|The monday.com object being updated.|
|id|str|The activity log's unique identifier.|
|user_id|str|The user who performed the change.|

## Column ##

### Properties ###
|Name        |Type               |Description                 |
|------------|:-----------------:|:---------------------------|
|archived|bool|Is the column archived or not.|
|id|str|The column's unique identifier.|
|pos|str|The column's position in the board.|
|settings_str|strThe column's settings in a string form.|
|settings|moncli.entities.Settings|The settings in entity form (status / dropdown)|
|title|str|The column's title.|
|type|str|The column's type.|
|column_type|[moncli.entities.ColumnType](#column-types)|The column's type as an enum.|
|width|int|The column's width.|

## Notification ##

### Properties ###
|Name        |Type               |Description                 |
|------------|:-----------------:|:---------------------------|
|id|str|The notification`s unique identifier.|
|text|str|the notification text.|

## Tag ##

### Properties ###
|Name        |Type               |Description                 |
|------------|:-----------------:|:---------------------------|
|color|str|The tag's color.|
|id|str|The tag's unique identifier.|
|name|str|The tag's name.|

## Webhook ##

### Properties ###
|Name        |Type               |Description                 |
|------------|:-----------------:|:---------------------------|
|board_id|str|The webhook's board id.|
|id|str|The webhook's unique identifier.|
|is_active|bool|If the webhook is still active.|

## Workspace ##

### Properties ###
|Name        |Type               |Description                 |
|------------|:-----------------:|:---------------------------|
|description|str|The workspace's description.|
|id|int|The workspace`s unique identifier.|
|kind|moncli.enums.WorkspaceKind|The workspace's kind (open / closed).|
|name|str|The workspace's name.|

## Account ##

### Properties ###
|Name        |Type               |Description                 |
|------------|:-----------------:|:---------------------------|
|first_day_of_the_week|str|The first day of the week for the account (sunday / monday).|
|id|int|The account's unique identifier.|
|logo|str|The account's logo.|
|name|str|The account's name.|
|plan|moncli.entities.Plan|The account's payment plan.|
|show_timeline_weekends|bool`|Show weekends in timeline.|
|slug|str|The account's slug.|

### Methods ###

**get_plan**  
Get the account's payment plan.  
Returns: [list[moncli.entities.Plan]](#other-entities)  

*Example*
```
>>> plan = team.get_plan('version')
>>> plan
{'version': '33'}
```

## Team ##

### Properties ###
|Name        |Type               |Description                 |
|------------|:-----------------:|:---------------------------|
|id|int|The team's unique identifier.|
|name|str|The team's name.|
|picture_url|str|The team's picture url.|
|users|[moncli.entities.User](#user)|The users in the team.|

### Methods ###

**get_users**  
Get the users in the team.  
Returns: [list[moncli.entities.User]](#user)  

*Example*
```
>>> users = team.get_users('id', 'name')
>>> users
[{'id': '1234', 'name': 'Test User}]
```

## Plan ##

### Properties ###
|Name        |Type               |Description                 |
|------------|:-----------------:|:---------------------------|
|max_users|int|The maximum users allowed in the plan.|
|period|str|The plan's time period.
|tier|str|The plan's tier.|
|version|int|The plan's version.|


## Column Values ##
A __ColumnValue__ can also be created without the need for __Board__ or __Item__ objects using the universal _create_column_value_ function.  This method creates a __ColumnValue__ object from the input column _id_ and _column_type_ parameter (with an optional _title_ field). The __ColumnType__ enum is used for the _column_type_ parameter, and all values available for column value updating are listed below:
* name
* text
* long_text
* numbers
* status
* dropdown
* people
* world_clock
* country
* email
* phone
* link
* date
* timeline
* tags
* hour
* week
* checkbox
* rating
* file

An example for creating a new __ColumnValue__ object is shown below. Please note that the board column IDs must be pre-defined and know prior to using this function effectively.
```
>>> # Empty checkbox column value
>>> from moncli import create_column_value
>>>
>>> new_empty_checkbox_column_value = create_column_value(id='checkbox_column_1', column_type=ColumnType.checkbox)
>>> new_empty_checkbox_column.checked
False
```

__ColumnValue__ objects are also created from __Board__ objects using the _get_column_value_ method.  This method is especially useful when working with column values for columns with settings, status and dropdown columns in particular.  The method above is used as shown below.
```
>>> # Get status column by column id.
>>> status_column_id = 'status'
>>> status = board.get_column_value('status')
>>> 
>>> # Or get status column by title.
>>> status = board.get_column_value(title='Status')
>>>
>>> status.label = 'Done'
```

For more information regarding the __ColumnValue__ object type specific properties, please refer to the __Available column value types__ section below.


### Using column values ###
With access to the __ColumnValue__ objects, item column values can effectively be updated using the API.  Updating the value of the __ColumnValue__ object is simply a matter of updating the value of the type-specific property for the column value to be updated.  An example with a simple text column and more complex week column are shown below.
```
>>> # Updating the value of a text column
>>> text_column_value.text = 'Changed text here'
>>>
>>> # Updating the value of a week column
>>> week_column_value.start_date = '2019-09-09'
>>> week_column_value.end_date = '2019-09-15'
```

For more information regarding the __ColumnValue__ object type specific properties, please refer to the __Available column value types__ section below.


### Available column value types ###
Column values are managed by various __ColumnValue__ subclasses that contain the type-specific properties for updating. This section provides an exhastive list of all available __ColumnValue__ subclasses that can be used for updating item column values.


#### TextValue ####
ColumnType: text

Properties:
* _text_ (str) - input text string


#### NumberValue ####
ColumnType: numbers

Properties:
* _number_ (int/flt) - input integer or float value


#### StatusValue ####
ColumnType: status

Properties:
* _index_ (int) - the index of the status (required)
* _label_ (str) - the label of the status (required)

Methods:
* _change_status_by_index_ (index: int) - changes the status by the index according to status settings
* _change_status_by_label_ (label: str) - changes the status by the label according to status settings


#### DropdownValue ####
ColumnType: dropdown

Properties:
* _ids_ (list\[int\]) - dropdown value IDs (required)
* _labels_ (list\[str\]) - dropdown value labels (required)

Notes:
* _ids_ and _labels_ properties are mutually exclusive and cannot both be used


#### PeopleColumn ####
ColumnType: people

Properties:
* _persons_and_teams_ (list) - people by ID and kind ('person' or 'team')

Methods:
* _add_people_ (id: int, kind: __PeopleKind__) - adds a person or team
* _remove_people_ (id: int) - removes a person or team by id

Usage:
```
>>> # Adding people
>>> people_value.add_people(id=12345, kind=PeopleKind.person)
>>> people_value.add_people(id=67890, kind=PeopleKind.team)
>>> people_value.persons_and_teams
[{'id': 12345, 'kind': 'person'}, {'id': 67890, 'kind': 'team'}]
>>>
>>> # Removing people
>>> people_value.remove_people(id=67890)
>>> people_value.persons_and_teams 
[{'id': 12345, 'kind': 'person'}]
```


#### Timezone Value ####
ColumnType: world_clock

Properties:
* _timezone_ (str) - input tz database timezone string

Notes:
* Full list of timezones avaliable [here](https://momentjs.com/timezone/).


#### CountryValue ####
ColumnType: country

Properties:
* _country_code_ (str) - input ISO2 country code string (required)
* _country_name_ (str) - input country name (required)

Notes:
* Full list of _country_code_ and _country_name_ values available [here](http://country.io/names.json)


#### EmailValue ####
ColumnType: country

Properties:
* _email_ (str) - input email address (required)
* _text_ (str, default: _email_) - input email value label


#### PhoneValue ####
ColumnType: phone

Properties:
* _phone_ (str) - input phone number string as only digits (required)
* _country_short_name_ (str) - input ISO2 country code string (required)

Notes:
* Full list of _country_code_ and _country_name_ values available [here](http://country.io/names.json)


#### LinkValue ####
ColumnType: link

Properties:
* _url_ (str) - input link url (required)
* _text_ (str, default: _url_) - input link value label


#### DateValue ####
ColumnType: date

Properties:
* _date_ (str) - UTC date string in 'YYYY-MM-dd' format (required)
* _time_ (str, default: '00:00:00') - UTC time string in hh:mm:ss format


#### TimelineValue ####
ColumnType: timeline

Properties:
* _from_date_ (str) - UTC date string in 'YYYY-MM-dd' format (required)
* _to_date_ (str) - UTC date string in 'YYYY-MM-dd' format (required)


#### TagsValue ####
ColumnType: tags

Properties:
* _tag_ids_ (list\[int\]) - tag IDs


#### HourValue ####
ColumnType: hour

Properties:
* _hour_ (int) - hour value
* _minute_ (int, default: 0) - minute value


#### WeekValue ####
ColumnType: week

Properties:
* _start_date_ (str) - UTC date string in 'YYYY-MM-dd' format (required)
* _end_date_ (str) - UTC date string in 'YYYY-MM-dd' format (required)


#### CheckboxColumn ####
ColumnType: checkbox

Properties:
* _checked_ (bool) - is checked


#### RatingValue ####
ColumnType: rating

Properties:
* _rating_ (int) - rating value (0-5)

## Using the API v2 Client ##
(Coming soon...)

## Creating Custom GraphQL Queries ##
(Coming soon...)

## Additional Questions/Feature Requests:
Please feel free to log an issue or request a new feature by submitting a new issue or reaching out to me at andrew.shatz@trix.solutions. Thank you and happy coding!!!<|MERGE_RESOLUTION|>--- conflicted
+++ resolved
@@ -33,16 +33,11 @@
 $ pip3 install moncli
 ```
 
-<<<<<<< HEAD
-## Introducing the MondayClient ##
-Getting started with the moncli Python package is simple.  To begin, create a default __MondayClient__ instance using the following code below:
-=======
 ## Configuring the Client
 Getting started with the moncli Python package is simple.  To begin, import the default __MondayClient__ instance and set the API key using the following code below:
 ```python
 from moncli import client
 client.api_key_v2 = api_key_v2
->>>>>>> a113ead9
 ```
 
 The API key can also be set globally using the following code.  Please note that this will be the preferred method for setting the API key moving forward. The former should only be used when needing access to multiple clients for different accounts.
